{
    "env": {
        "browser": true,
        "commonjs": true,
        "es2021": true,
        "jest": true
    },
    "extends": [
        "airbnb-base",
        "prettier"
    ],
    "plugins": ["only-warn", "import"],
    "parserOptions": {
        "ecmaVersion": 12
    },
    "rules": {
        "no-underscore-dangle": "off",
        "import/order": [
            "error",
            {
                "alphabetize": {
                    "order": "asc",
                    "caseInsensitive": true
                },
                "newlines-between": "always",
                "groups": ["builtin", "external", "internal", "parent", "sibling", "index", "object"],
                "pathGroups": [
                    {
                        "pattern": "@logger/**",
                        "group": "internal",
                        "position": "before"
                    },
                    {
                        "pattern": "@errors/**",
                        "group": "internal",
                        "position": "before"
                    },
                    {
                        "pattern": "@middleware/**",
                        "group": "internal",
                        "position": "before"
                    },
                    {
                        "pattern": "@classes/**",
                        "group": "internal",
                        "position": "before"
                    },
                    {
                        "pattern": "@routes/**",
                        "group": "internal",
                        "position": "before"
                    },
                    {
                        "pattern": "@utils/**",
                        "group": "internal",
                        "position": "before"
                    },
                    {
                      "pattern": "@validators/**",
                      "group": "internal",
                      "position": "before"
                    }
                ]
            }
        ]
    },
    "settings": {
        "import/resolver": {
          "alias": [
                ["@root", "./"],
                ["@classes", "./classes"],
                ["@errors", "./errors"],
                ["@logger", "./logger"],
                ["@middleware", "./middleware"],
                ["@routes", "./routes"],
                ["@utils", "./utils"],
<<<<<<< HEAD
                ["@loaders", "./loaders"],
                ["@database", "./database"]
=======
                ["@services", "./services"],
                ["@controllers", "./controllers"],
                ["@validators", "./validators"]
>>>>>>> 4e52687a
            ]
        }
    },
    "globals": {
        "Base64": true
    }
}<|MERGE_RESOLUTION|>--- conflicted
+++ resolved
@@ -74,14 +74,11 @@
                 ["@middleware", "./middleware"],
                 ["@routes", "./routes"],
                 ["@utils", "./utils"],
-<<<<<<< HEAD
                 ["@loaders", "./loaders"],
-                ["@database", "./database"]
-=======
+                ["@database", "./database"],
                 ["@services", "./services"],
                 ["@controllers", "./controllers"],
                 ["@validators", "./validators"]
->>>>>>> 4e52687a
             ]
         }
     },
