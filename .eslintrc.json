{
    "env": {
        "browser": true,
        "commonjs": true,
        "es2021": true,
        "jest": true
    },
    "extends": [
        "airbnb-base",
        "plugin:prettier/recommended"
    ],
    "parserOptions": {
        "ecmaVersion": 12
    },
    "rules": {
<<<<<<< HEAD
    },
    "globals": {
        "Base64": true
=======
        "no-underscore-dangle": "off"
>>>>>>> 39857199
    }
}<|MERGE_RESOLUTION|>--- conflicted
+++ resolved
@@ -13,12 +13,9 @@
         "ecmaVersion": 12
     },
     "rules": {
-<<<<<<< HEAD
+        "no-underscore-dangle": "off"
     },
     "globals": {
         "Base64": true
-=======
-        "no-underscore-dangle": "off"
->>>>>>> 39857199
     }
 }