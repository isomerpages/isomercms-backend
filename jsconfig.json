{
    "compilerOptions": {
      "target": "es2017",
      "allowSyntheticDefaultImports": false,
      "jsx": "react",
      "baseUrl": "./",
      "paths": {
        "@root/*": ["./*"],
        "@classes/*": ["./classes/*"],
        "@errors/*": ["./errors/*"],
        "@logger/*": ["./logger/*"],
        "@middleware/*": ["./middleware/*"],
        "@routes/*": ["./routes/*"],
        "@utils/*": ["./utils/*"],
        "@loaders/*": ["./loaders/*"],
        "@database/*": ["./database/*"],
        "@services/*": ["./services/*"],
<<<<<<< HEAD
        "@controllers/*": ["./controllers/*"],
        "@validators/*": ["./validators/*"]
=======
        "@validators/*": ["./validators/*"],
        "@fixtures/*": ["./fixtures/*"],
>>>>>>> 2bcdc853
      }
    },
    "exclude": ["node_modules", "dist"]
}<|MERGE_RESOLUTION|>--- conflicted
+++ resolved
@@ -1,28 +1,24 @@
 {
-    "compilerOptions": {
-      "target": "es2017",
-      "allowSyntheticDefaultImports": false,
-      "jsx": "react",
-      "baseUrl": "./",
-      "paths": {
-        "@root/*": ["./*"],
-        "@classes/*": ["./classes/*"],
-        "@errors/*": ["./errors/*"],
-        "@logger/*": ["./logger/*"],
-        "@middleware/*": ["./middleware/*"],
-        "@routes/*": ["./routes/*"],
-        "@utils/*": ["./utils/*"],
-        "@loaders/*": ["./loaders/*"],
-        "@database/*": ["./database/*"],
-        "@services/*": ["./services/*"],
-<<<<<<< HEAD
-        "@controllers/*": ["./controllers/*"],
-        "@validators/*": ["./validators/*"]
-=======
-        "@validators/*": ["./validators/*"],
-        "@fixtures/*": ["./fixtures/*"],
->>>>>>> 2bcdc853
-      }
-    },
-    "exclude": ["node_modules", "dist"]
+  "compilerOptions": {
+    "target": "es2017",
+    "allowSyntheticDefaultImports": false,
+    "jsx": "react",
+    "baseUrl": "./",
+    "paths": {
+      "@root/*": ["./*"],
+      "@classes/*": ["./classes/*"],
+      "@errors/*": ["./errors/*"],
+      "@logger/*": ["./logger/*"],
+      "@middleware/*": ["./middleware/*"],
+      "@routes/*": ["./routes/*"],
+      "@utils/*": ["./utils/*"],
+      "@loaders/*": ["./loaders/*"],
+      "@database/*": ["./database/*"],
+      "@services/*": ["./services/*"],
+      "@validators/*": ["./validators/*"],
+      "@controllers/*": ["./controllers/*"],
+      "@fixtures/*": ["./fixtures/*"]
+    }
+  },
+  "exclude": ["node_modules", "dist"]
 }