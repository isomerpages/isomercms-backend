--- conflicted
+++ resolved
@@ -12,14 +12,11 @@
         "@middleware/*": ["./middleware/*"],
         "@routes/*": ["./routes/*"],
         "@utils/*": ["./utils/*"],
-<<<<<<< HEAD
         "@loaders/*": ["./loaders/*"],
         "@database/*": ["./database/*"]
-=======
         "@services/*": ["./services/*"],
         "@controllers/*": ["./controllers/*"],
         "@validators/*": ["./validators/*"],
->>>>>>> 4e52687a
       }
     },
     "exclude": ["node_modules", "dist"]
