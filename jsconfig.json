--- conflicted
+++ resolved
@@ -13,15 +13,10 @@
         "@routes/*": ["./routes/*"],
         "@utils/*": ["./utils/*"],
         "@loaders/*": ["./loaders/*"],
-<<<<<<< HEAD
         "@database/*": ["./database/*"],
-        "@services/*": ["./services/*"]
-=======
-        "@database/*": ["./database/*"]
         "@services/*": ["./services/*"],
         "@controllers/*": ["./controllers/*"],
-        "@validators/*": ["./validators/*"],
->>>>>>> a9f65944
+        "@validators/*": ["./validators/*"]
       }
     },
     "exclude": ["node_modules", "dist"]
