{
  "name": "isomercms",
  "version": "0.0.0",
  "private": true,
  "scripts": {
    "start": "node ./bin/www",
    "dev": "source .env && node ./bin/www",
    "test": "jest",
    "lint": "npx eslint .",
    "format": "npx prettier --write .",
    "check-format": "npx prettier --check .",
    "prepare": "husky install"
  },
  "dependencies": {
    "aws-sdk": "^2.946.0",
    "axios": "^0.21.1",
    "base-64": "^0.1.0",
    "bluebird": "^3.7.0",
    "body-parser": "^1.19.0",
    "cookie-parser": "~1.4.4",
    "cors": "^2.8.5",
    "crypto-js": "^4.1.1",
    "debug": "~2.6.9",
    "dompurify": "^2.3.0",
    "dotenv": "^10.0.0",
    "exponential-backoff": "^3.1.0",
    "express": "~4.16.1",
    "file-type": "^16.5.3",
    "helmet": "^4.6.0",
    "http-errors": "~1.6.3",
<<<<<<< HEAD
    "js-base64": "^2.6.4",
=======
    "is-svg": "^4.3.1",
    "js-base64": "^2.5.1",
    "jsdom": "^16.7.0",
>>>>>>> b95ca8b0
    "jsonwebtoken": "^8.5.1",
    "lodash": "^4.17.21",
    "module-alias": "^2.2.2",
    "moment-timezone": "^0.5.31",
    "morgan": "~1.9.1",
    "query-string": "^6.14.1",
    "serialize-error": "^7.0.1",
    "toml": "^3.0.0",
    "uuid": "^3.3.3",
    "winston": "^3.3.3",
    "winston-cloudwatch": "^2.5.2",
    "yaml": "^1.10.2"
  },
  "devDependencies": {
    "cz-conventional-changelog": "^3.3.0",
    "eslint": "^7.21.0",
    "eslint-config-airbnb-base": "^14.2.1",
    "eslint-config-prettier": "^8.1.0",
    "eslint-import-resolver-alias": "^1.1.2",
    "eslint-plugin-import": "^2.22.1",
    "eslint-plugin-only-warn": "^1.0.2",
    "eslint-plugin-prettier": "^3.3.1",
    "husky": "^6.0.0",
    "jest": "^26.6.3",
    "lint-staged": "^11.0.0",
    "prettier": "2.2.1"
  },
  "config": {
    "commitizen": {
      "path": "./node_modules/cz-conventional-changelog"
    }
  },
  "_moduleAliases": {
    "@root": ".",
    "@classes": "classes",
    "@errors": "errors",
    "@logger": "logger",
    "@middleware": "middleware",
    "@routes": "routes",
    "@utils": "utils"
  },
  "lint-staged": {
    "**/*.(js|jsx|ts|tsx)": [
      "eslint --fix",
      "prettier --write"
    ]
  }
}<|MERGE_RESOLUTION|>--- conflicted
+++ resolved
@@ -28,13 +28,9 @@
     "file-type": "^16.5.3",
     "helmet": "^4.6.0",
     "http-errors": "~1.6.3",
-<<<<<<< HEAD
+    "is-svg": "^4.3.1",
     "js-base64": "^2.6.4",
-=======
-    "is-svg": "^4.3.1",
-    "js-base64": "^2.5.1",
     "jsdom": "^16.7.0",
->>>>>>> b95ca8b0
     "jsonwebtoken": "^8.5.1",
     "lodash": "^4.17.21",
     "module-alias": "^2.2.2",
