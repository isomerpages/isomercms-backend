{
  "name": "isomercms",
  "version": "0.0.0",
  "private": true,
  "scripts": {
    "start": "node ./bin/www",
    "dev:services": "docker compose up -d",
    "dev": "source .env && node ./bin/www",
    "test": "jest",
    "lint": "npx eslint .",
    "format": "npx prettier --write .",
    "check-format": "npx prettier --check .",
    "prepare": "husky install"
  },
  "dependencies": {
<<<<<<< HEAD
    "@aws-sdk/client-secrets-manager": "^3.24.0",
    "aws-sdk": "^2.787.0",
=======
    "auto-bind": "^4.0.0",
    "aws-sdk": "^2.946.0",
>>>>>>> a9f65944
    "axios": "^0.21.1",
    "base-64": "^0.1.0",
    "bluebird": "^3.7.2",
    "body-parser": "^1.19.0",
    "cookie-parser": "~1.4.5",
    "cors": "^2.8.5",
    "crypto-js": "^4.1.1",
    "debug": "~2.6.9",
    "dompurify": "^2.3.1",
    "dotenv": "^10.0.0",
    "exponential-backoff": "^3.1.0",
    "express": "~4.16.1",
    "file-type": "^16.5.3",
    "helmet": "^4.6.0",
    "http-errors": "~1.8.0",
    "is-svg": "^4.3.1",
    "js-base64": "^2.6.4",
    "jsdom": "^16.7.0",
    "joi": "^17.4.0",
    "jsonwebtoken": "^8.5.1",
    "lodash": "^4.17.21",
    "module-alias": "^2.2.2",
    "moment-timezone": "^0.5.33",
    "morgan": "~1.10.0",
    "pg": "^8.6.0",
    "pg-connection-string": "^2.5.0",
    "query-string": "^6.14.1",
    "sequelize": "^6.6.5",
    "serialize-error": "^7.0.1",
    "supertest": "^6.1.3",
    "toml": "^3.0.0",
    "uuid": "^3.3.3",
    "winston": "^3.3.3",
    "winston-cloudwatch": "^2.5.2",
    "yaml": "^1.10.2"
  },
  "devDependencies": {
    "cz-conventional-changelog": "^3.3.0",
    "eslint": "^7.21.0",
    "eslint-config-airbnb-base": "^14.2.1",
    "eslint-config-prettier": "^8.1.0",
    "eslint-import-resolver-alias": "^1.1.2",
    "eslint-plugin-import": "^2.23.4",
    "eslint-plugin-only-warn": "^1.0.2",
    "eslint-plugin-prettier": "^3.4.0",
    "husky": "^6.0.0",
    "jest": "^26.6.3",
    "lint-staged": "^11.1.2",
    "prettier": "2.2.1",
    "sequelize-cli": "^6.2.0"
  },
  "config": {
    "commitizen": {
      "path": "./node_modules/cz-conventional-changelog"
    }
  },
  "_moduleAliases": {
    "@root": ".",
    "@classes": "classes",
    "@errors": "errors",
    "@logger": "logger",
    "@middleware": "middleware",
    "@routes": "routes",
    "@utils": "utils",
    "@loaders": "loaders",
    "@database": "database",
<<<<<<< HEAD
    "@services": "services"
=======
    "@services": "services",
    "@controllers": "controllers",
    "@validators": "validators"
  },
  "jest": {
    "moduleNameMapper": {
      "^@root/(.*)": "<rootDir>/$1",
      "^@classes/(.*)": "<rootDir>/classes/$1",
      "^@errors/(.*)": "<rootDir>/errors/$1",
      "^@logger/(.*)": "<rootDir>/logger/$1",
      "^@middleware/(.*)": "<rootDir>/middleware/$1",
      "^@routes/(.*)": "<rootDir>/routes/$1",
      "^@utils/(.*)": "<rootDir>/utils/$1",
      "^@loaders/(.*)": "<rootDir>/loaders/$1",
      "^@database/(.*)": "<rootDir>/database/$1",
      "^@services/(.*)": "<rootDir>/services/$1",
      "^@controllers/(.*)": "<rootDir>/controllers/$1",
      "^@validators/(.*)": "<rootDir>/validators/$1"
    }
>>>>>>> a9f65944
  },
  "lint-staged": {
    "**/*.(js|jsx|ts|tsx)": [
      "eslint --fix",
      "prettier --write"
    ]
  }
}<|MERGE_RESOLUTION|>--- conflicted
+++ resolved
@@ -13,13 +13,9 @@
     "prepare": "husky install"
   },
   "dependencies": {
-<<<<<<< HEAD
     "@aws-sdk/client-secrets-manager": "^3.24.0",
-    "aws-sdk": "^2.787.0",
-=======
     "auto-bind": "^4.0.0",
     "aws-sdk": "^2.946.0",
->>>>>>> a9f65944
     "axios": "^0.21.1",
     "base-64": "^0.1.0",
     "bluebird": "^3.7.2",
@@ -86,9 +82,6 @@
     "@utils": "utils",
     "@loaders": "loaders",
     "@database": "database",
-<<<<<<< HEAD
-    "@services": "services"
-=======
     "@services": "services",
     "@controllers": "controllers",
     "@validators": "validators"
@@ -108,7 +101,6 @@
       "^@controllers/(.*)": "<rootDir>/controllers/$1",
       "^@validators/(.*)": "<rootDir>/validators/$1"
     }
->>>>>>> a9f65944
   },
   "lint-staged": {
     "**/*.(js|jsx|ts|tsx)": [
