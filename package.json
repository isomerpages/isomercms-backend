--- conflicted
+++ resolved
@@ -72,11 +72,8 @@
     "jest": "^27.2.2",
     "lint-staged": "^11.1.2",
     "prettier": "2.2.1",
-<<<<<<< HEAD
-    "sequelize-cli": "^6.2.0"
-=======
+    "sequelize-cli": "^6.2.0",
     "typescript": "^4.5.5"
->>>>>>> 22514e32
   },
   "config": {
     "commitizen": {
