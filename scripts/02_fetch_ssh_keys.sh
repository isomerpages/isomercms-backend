--- conflicted
+++ resolved
@@ -1,19 +1,11 @@
 #!/bin/bash
 
 echo "Fetching keys"
-<<<<<<< HEAD
 echo "$SSH_PUBLIC_KEY_VALUE" >/root/.ssh/github.pub || {
     echo "Failed to fetch SSH public key"
     exit 1
 }
 echo "$SSH_PRIVATE_KEY_VALUE" >/root/.ssh/github || {
-=======
-cat ./.ssh/github.pub >/root/.ssh/github.pub || {
-    echo "Failed to fetch SSH public key"
-    exit 1
-}
-cat ./.ssh/github >/root/.ssh/github || {
->>>>>>> 9784ca8d
     echo "Failed to fetch SSH private key"
     exit 1
 }
