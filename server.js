--- conflicted
+++ resolved
@@ -146,16 +146,13 @@
   collectionDirectoryService,
   subcollectionDirectoryService,
 })
-<<<<<<< HEAD
 const usersRouter = new UsersRouter({ usersService })
-=======
 const resourcePagesV2Router = new ResourcePagesRouter({
   resourcePageService,
 })
 const resourceDirectoryV2Router = new ResourceCategoriesRouter({
   resourceDirectoryService,
 })
->>>>>>> 535b9dc7
 
 const app = express()
 app.use(helmet())
