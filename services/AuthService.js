const axios = require("axios")

const logger = require("@logger/logger")

const mailClient = require("@services/MailClient")
const totpGenerator = require("@services/TotpGenerator")
const userService = require("@services/UserService")

const IS_LOCAL_DEV = process.env.NODE_ENV === "LOCAL_DEV"
const ISOMER_GITHUB_ORG_NAME = process.env.GITHUB_ORG_NAME
// Allowed domains is a semicolon separate list of domains (e.g. .gov.sg, @agency.com.sg, etc)
// that are allowed to login.
const { DOMAIN_WHITELIST } = process.env

class AuthService {
  constructor(otp, mailer) {
    this.otp = otp
    this.mailer = mailer
    this.whitelistDomains = (DOMAIN_WHITELIST || ".gov.sg")
      .split(";")
      .map((domain) => domain.toLowerCase().trim())
  }

  async hasAccessToSite(siteName, userId, accessToken) {
    const endpoint = `https://api.github.com/repos/${ISOMER_GITHUB_ORG_NAME}/${siteName}/collaborators/${userId}`

    try {
      await axios.get(endpoint, {
        headers: {
          Authorization: `token ${accessToken}`,
          "Content-Type": "application/json",
        },
      })
      return true
    } catch (err) {
      const { status } = err.response
      if (status === 404 || status === 403) {
        return false
      }
      throw err
    }
  }

  async canSendOtp(email) {
    const hasMatchDomain =
      this.whitelistDomains.filter((domain) => email.endsWith(domain)).length >
      0
    const user = await userService.findByEmail(email)

    // Send OTP if either the user's email match a whitelisted domain or the user already
    // been explicitly whitelisted by adding an entry in the users table.
    return hasMatchDomain || user !== null
  }

  async sendOtp(email) {
    const otp = this.otp.generate(email)
    const expiry = this.otp.getExpiryMinutes()

    const html = `<p>Your OTP is <b>${otp}</b>. It will expire in ${expiry} minutes. Please use this to login to your account.</p>
    <p>If your OTP does not work, please request for a new OTP.</p>
    <p>IsomerCMS Support Team</p>`
    await this.mailer.sendMail(email, html)
  }

  verifyOtp(email, otp) {
    return this.otp.verify(email, otp)
  }
}

<<<<<<< HEAD
module.exports = new AuthService(
  totpGenerator,
  IS_LOCAL_DEV ? { sendMail: (_email, html) => logger.info(html) } : mailClient,
  userService
)
=======
module.exports = AuthService
>>>>>>> 40c4cf83
<|MERGE_RESOLUTION|>--- conflicted
+++ resolved
@@ -1,21 +1,15 @@
 const axios = require("axios")
 
-const logger = require("@logger/logger")
-
-const mailClient = require("@services/MailClient")
-const totpGenerator = require("@services/TotpGenerator")
-const userService = require("@services/UserService")
-
-const IS_LOCAL_DEV = process.env.NODE_ENV === "LOCAL_DEV"
 const ISOMER_GITHUB_ORG_NAME = process.env.GITHUB_ORG_NAME
 // Allowed domains is a semicolon separate list of domains (e.g. .gov.sg, @agency.com.sg, etc)
 // that are allowed to login.
 const { DOMAIN_WHITELIST } = process.env
 
 class AuthService {
-  constructor(otp, mailer) {
+  constructor(otp, mailer, userService) {
     this.otp = otp
     this.mailer = mailer
+    this.userService = userService
     this.whitelistDomains = (DOMAIN_WHITELIST || ".gov.sg")
       .split(";")
       .map((domain) => domain.toLowerCase().trim())
@@ -45,7 +39,7 @@
     const hasMatchDomain =
       this.whitelistDomains.filter((domain) => email.endsWith(domain)).length >
       0
-    const user = await userService.findByEmail(email)
+    const user = await this.userService.findByEmail(email)
 
     // Send OTP if either the user's email match a whitelisted domain or the user already
     // been explicitly whitelisted by adding an entry in the users table.
@@ -67,12 +61,4 @@
   }
 }
 
-<<<<<<< HEAD
-module.exports = new AuthService(
-  totpGenerator,
-  IS_LOCAL_DEV ? { sendMail: (_email, html) => logger.info(html) } : mailClient,
-  userService
-)
-=======
-module.exports = AuthService
->>>>>>> 40c4cf83
+module.exports = AuthService