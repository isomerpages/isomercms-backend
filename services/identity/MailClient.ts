import axios from "axios"

import logger from "@logger/logger"

const { POSTMAN_API_KEY } = process.env
const POSTMAN_API_URL = "https://api.postman.gov.sg/v1"

class MailClient {
  POSTMAN_API_KEY: string

  constructor() {
    if (!POSTMAN_API_KEY) {
      throw new Error("Postman.gov.sg API key cannot be empty.")
    }

    this.POSTMAN_API_KEY = POSTMAN_API_KEY
  }

  async sendMail(recipient: string, body: string): Promise<void> {
    const endpoint = `${POSTMAN_API_URL}/transactional/email/send`
    const email = {
      subject: "One-Time Password (OTP) for IsomerCMS",
      from: "IsomerCMS <donotreply@mail.postman.gov.sg>",
      body,
      recipient,
    }

    try {
      await axios.post(endpoint, email, {
        headers: {
          Authorization: `Bearer ${POSTMAN_API_KEY}`,
        },
      })
    } catch (err) {
      logger.error(err)
      throw new Error("Failed to send email.")
    }
  }
}
<<<<<<< HEAD
=======

>>>>>>> 991ac589
export default MailClient<|MERGE_RESOLUTION|>--- conflicted
+++ resolved
@@ -37,8 +37,4 @@
     }
   }
 }
-<<<<<<< HEAD
-=======
-
->>>>>>> 991ac589
 export default MailClient