--- conflicted
+++ resolved
@@ -46,8 +46,4 @@
     return this.generator.verify({ token: otp, secret })
   }
 }
-<<<<<<< HEAD
-=======
-
->>>>>>> 991ac589
 export default TotpGenerator