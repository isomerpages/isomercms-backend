import mockAxios from "jest-mock-axios"

<<<<<<< HEAD
import { mockRecipient, mockBody, mockHeaders } from "@fixtures/identity"
=======
import {
  mockRecipient,
  mockBody,
  mockBearerTokenHeaders,
} from "@tests/constants"
>>>>>>> 8a4057b4

import _MailClient from "../MailClient"

const mockEndpoint = "https://api.postman.gov.sg/v1/transactional/email/send"

const MailClient = new _MailClient()

const generateEmail = (recipient: string, body: string) => ({
  subject: "One-Time Password (OTP) for IsomerCMS",
  from: "IsomerCMS <donotreply@mail.postman.gov.sg>",
  body,
  recipient,
})

describe("Mail Client", () => {
  const OLD_ENV = process.env

  beforeEach(() => {
    // Clears the cache so imports in tests uses a fresh copy
    jest.resetModules()
    // Make a copy of existing environment
    process.env = { ...OLD_ENV }
  })

  afterAll(() => {
    // Restore old environment
    process.env = OLD_ENV
  })

  afterEach(() => mockAxios.reset())

  it("should return the result successfully when all parameters are valid", async () => {
    // Arrange
    mockAxios.post.mockResolvedValueOnce(200)

    // Act
    const actual = await MailClient.sendMail(mockRecipient, mockBody)

    // Assert
    expect(actual).toBeUndefined()
    expect(mockAxios.post).toHaveBeenCalledWith(
      mockEndpoint,
      generateEmail(mockRecipient, mockBody),
      mockBearerTokenHeaders
    )
  })

  it("should throw an error on initialization when the env var is not set", async () => {
    // Arrange
    // Store the API key and set it later so that other tests are not affected
    const curApiKey = process.env.POSTMAN_API_KEY
    process.env.POSTMAN_API_KEY = ""
    // NOTE: This is because of typescript transpiling down to raw js
    // Export default compiles down to module.exports.default, which is also
    // done by babel.
    // Read more here: https://www.typescriptlang.org/tsconfig#allowSyntheticDefaultImports
    const _MailClientWithoutKey = (await import("../MailClient")).default

    // Act
    // NOTE: We require a new instance because the old one would already have the API key bound
    const actual = () => new _MailClientWithoutKey()

    // Assert
    expect(actual).toThrowError("Postman.gov.sg API key cannot be empty")
    process.env.POSTMAN_API_KEY = curApiKey
    expect(process.env.POSTMAN_API_KEY).toBe(curApiKey)
  })

  it("should return an error when a network error occurs", async () => {
    // Arrange
    const generatedEmail = generateEmail(mockRecipient, mockBody)
    mockAxios.post.mockRejectedValueOnce("some error")

    // Act
    const actual = MailClient.sendMail(mockRecipient, mockBody)

    // Assert
    expect(actual).rejects.toThrowError("Failed to send email")
    expect(mockAxios.post).toHaveBeenCalledWith(
      mockEndpoint,
      generatedEmail,
      mockBearerTokenHeaders
    )
  })
})<|MERGE_RESOLUTION|>--- conflicted
+++ resolved
@@ -1,14 +1,10 @@
 import mockAxios from "jest-mock-axios"
 
-<<<<<<< HEAD
-import { mockRecipient, mockBody, mockHeaders } from "@fixtures/identity"
-=======
 import {
   mockRecipient,
   mockBody,
   mockBearerTokenHeaders,
-} from "@tests/constants"
->>>>>>> 8a4057b4
+} from "@fixtures/identity"
 
 import _MailClient from "../MailClient"
 
