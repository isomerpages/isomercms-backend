import mockAxios from "jest-mock-axios"

<<<<<<< HEAD
import { mockBody, mockRecipient } from "@fixtures/identity"
=======
import { mockBody, mockRecipient } from "@tests/constants"
>>>>>>> 8a4057b4

import _SmsClient from "../SmsClient"

const mockEndpoint = "/transactional/sms/send"

const SmsClient = new _SmsClient()

const { POSTMAN_SMS_CRED_NAME } = process.env

const generateSms = (recipient: string, body: string) => ({
  recipient,
  body,
  label: POSTMAN_SMS_CRED_NAME,
})

describe("Sms Client", () => {
  afterEach(() => mockAxios.reset())

  it("should return the result successfully when all parameters are valid", async () => {
    // Arrange
    const generatedSms = generateSms(mockRecipient, mockBody)
    mockAxios.post.mockResolvedValueOnce("good stuff")

    // Act
    await SmsClient.sendSms(mockRecipient, mockBody)

    // Assert
    expect(mockAxios.post).toHaveBeenCalledWith(mockEndpoint, generatedSms)
  })

  it("should throw an error on initialization when there is no api key", () => {
    // Arrange
    // Store the API key and set it later so that other tests are not affected
    const curApiKey = process.env.POSTMAN_API_KEY
    process.env.POSTMAN_API_KEY = ""

    // Act
    // NOTE: We require a new instance because the old one would already have the API key bound
    const actual = () => new _SmsClient()

    // Assert
    expect(actual).toThrowError("Postman.gov.sg API key cannot be empty")
    process.env.POSTMAN_API_KEY = curApiKey
    expect(process.env.POSTMAN_API_KEY).toBe(curApiKey)
  })

  it("should return an error when a network error occurs", async () => {
    // Arrange
    const generatedSms = generateSms(mockRecipient, mockBody)
    mockAxios.post.mockRejectedValueOnce("some error")

    // Act
    const actual = SmsClient.sendSms(mockRecipient, mockBody)

    // Assert
    expect(actual).rejects.toThrowError("Failed to send SMS.")
    expect(mockAxios.post).toHaveBeenCalledWith(mockEndpoint, generatedSms)
  })
})<|MERGE_RESOLUTION|>--- conflicted
+++ resolved
@@ -1,10 +1,6 @@
 import mockAxios from "jest-mock-axios"
 
-<<<<<<< HEAD
 import { mockBody, mockRecipient } from "@fixtures/identity"
-=======
-import { mockBody, mockRecipient } from "@tests/constants"
->>>>>>> 8a4057b4
 
 import _SmsClient from "../SmsClient"
 
