--- conflicted
+++ resolved
@@ -86,13 +86,7 @@
 
   it("should return the result of calling the update method by githubId on the db model", async () => {
     // Arrange
-<<<<<<< HEAD
-    const mockUser = {
-      githubId: "user1",
-    }
-=======
     const mockUser = { email: mockEmail }
->>>>>>> 8a4057b4
 
     // Act
     await UsersService.updateUserByGitHubId(mockGithubId, mockUser)
