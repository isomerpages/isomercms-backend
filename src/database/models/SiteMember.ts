--- conflicted
+++ resolved
@@ -10,12 +10,9 @@
   UpdatedAt,
 } from "sequelize-typescript"
 
-<<<<<<< HEAD
 import { CollaboratorRoles } from "@constants/index"
 
-=======
 import { Notification } from "@database/models/Notification"
->>>>>>> aa158a34
 import { Site } from "@database/models/Site"
 import { User } from "@database/models/User"
 
