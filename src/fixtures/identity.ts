--- conflicted
+++ resolved
@@ -143,10 +143,7 @@
 
 export const MOCK_COMMIT_MESSAGE_ONE = "Update file: Example.md"
 export const MOCK_COMMIT_FILENAME_ONE = "Example.md"
-<<<<<<< HEAD
-=======
 export const MOCK_GITHUB_NAME_ONE = "testuser"
->>>>>>> 7c6c4fa0
 export const MOCK_GITHUB_EMAIL_ADDRESS_ONE = "test@example.com"
 export const MOCK_GITHUB_DATE_ONE = "2022-09-22T04:07:53Z"
 export const MOCK_COMMIT_MESSAGE_OBJECT_ONE = {
@@ -157,10 +154,7 @@
 
 export const MOCK_COMMIT_MESSAGE_TWO = "Update file: Test.md"
 export const MOCK_COMMIT_FILENAME_TWO = "Test.md"
-<<<<<<< HEAD
-=======
 export const MOCK_GITHUB_NAME_TWO = "testuser2"
->>>>>>> 7c6c4fa0
 export const MOCK_GITHUB_EMAIL_ADDRESS_TWO = "test2@example.com"
 export const MOCK_GITHUB_DATE_TWO = "2022-09-28T06:25:14Z"
 export const MOCK_COMMIT_MESSAGE_OBJECT_TWO = {
