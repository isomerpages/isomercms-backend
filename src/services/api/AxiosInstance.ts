--- conflicted
+++ resolved
@@ -8,11 +8,8 @@
 
 import tracer from "@utils/tracer"
 
-<<<<<<< HEAD
+import { customHeaderInterpreter } from "@root/utils/headerInterpreter"
 import { tokenServiceInstance } from "@services/db/TokenService"
-=======
-import { customHeaderInterpreter } from "@root/utils/headerInterpreter"
->>>>>>> d4843057
 
 // Env vars
 const GITHUB_ORG_NAME = config.get("github.orgName")
@@ -31,7 +28,6 @@
     authMessage === "token undefined"
 
   if (isEmailLoginUser) {
-<<<<<<< HEAD
     const accessToken = await tokenServiceInstance.getAccessToken()
     if (accessToken.isOk()) {
       tracer.use("http", {
@@ -39,17 +35,6 @@
           request: (span, req, res) => {
             span?.setTag("user.type", "email")
           },
-=======
-    const accessToken = await getAccessToken()
-    axiosConfig.headers = {
-      ...(axiosConfig.headers ?? {}),
-      Authorization: `token ${accessToken}`,
-    }
-    tracer.use("http", {
-      hooks: {
-        request: (span, req, res) => {
-          span?.setTag("user.type", "email")
->>>>>>> d4843057
         },
       })
       logger.info(
