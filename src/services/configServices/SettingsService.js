--- conflicted
+++ resolved
@@ -58,19 +58,15 @@
         config.content,
         updatedConfigContent
       )
-<<<<<<< HEAD
-      await this.configYmlService.update(sessionData, {
-=======
       // Prepend "https://" to url parameter if parameter is defined
       if (
         mergedConfigContent.url !== "" &&
         !mergedConfigContent.url.startsWith("https://")
       ) {
-        mergedConfigContent.url = "https://" + mergedConfigContent.url
-      }
-
-      await this.configYmlService.update(reqDetails, {
->>>>>>> 2b3cdb0c
+        mergedConfigContent.url = `https://${mergedConfigContent.url}`
+      }
+
+      await this.configYmlService.update(sessionData, {
         fileContent: mergedConfigContent,
         sha: config.sha,
       })
