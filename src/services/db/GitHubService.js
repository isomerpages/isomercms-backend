const { Base64 } = require("js-base64")

const validateStatus = require("@utils/axios-utils")

const BRANCH_REF = "staging"

const {
  ConflictError,
  inputNameConflictErrorMsg,
} = require("@errors/ConflictError")
const { NotFoundError } = require("@errors/NotFoundError")
const { UnprocessableError } = require("@errors/UnprocessableError")

class GitHubService {
  constructor({ axiosInstance }) {
    this.axiosInstance = axiosInstance
  }

  getFilePath({ siteName, fileName, directoryName }) {
    if (!directoryName)
      return `${siteName}/contents/${encodeURIComponent(fileName)}`
    const encodedDirPath = directoryName
      .split("/")
      .map((folder) => encodeURIComponent(folder))
      .join("/")
    return `${siteName}/contents/${encodedDirPath}/${encodeURIComponent(
      fileName
    )}`
  }

  getBlobPath({ siteName, fileSha }) {
    return `${siteName}/git/blobs/${fileSha}`
  }

  getFolderPath({ siteName, directoryName }) {
    const encodedDirPath = directoryName
      .split("/")
      .map((folder) => encodeURIComponent(folder))
      .join("/")
    return `${siteName}/contents/${encodedDirPath}`
  }

  async create(
    sessionData,
    { content, fileName, directoryName, isMedia = false }
  ) {
    const { accessToken, siteName, isomerUserId: userId } = sessionData
    try {
      const endpoint = this.getFilePath({ siteName, fileName, directoryName })
      // Validation and sanitisation of media already done
      const encodedContent = isMedia ? content : Base64.encode(content)

      const message = JSON.stringify({
        message: `Create file: ${fileName}`,
        fileName,
        userId,
      })
      const params = {
        message,
        content: encodedContent,
        branch: BRANCH_REF,
      }

      const resp = await this.axiosInstance.put(endpoint, params, {
        headers: {
          Authorization: `token ${accessToken}`,
        },
      })

      return { sha: resp.data.content.sha }
    } catch (err) {
      const { status } = err.response
      if (status === 422 || status === 409)
        throw new ConflictError(inputNameConflictErrorMsg(fileName))
      throw err.response
    }
  }

  async read(sessionData, { fileName, directoryName }) {
    const { accessToken } = sessionData
    const { siteName } = sessionData
    const endpoint = this.getFilePath({ siteName, fileName, directoryName })

    const params = {
      ref: BRANCH_REF,
    }

    const resp = await this.axiosInstance.get(endpoint, {
      validateStatus,
      params,
      headers: {
        Authorization: `token ${accessToken}`,
      },
    })
    if (resp.status === 404) throw new NotFoundError("File does not exist")

    const { content: encodedContent, sha } = resp.data
    const content = Base64.decode(encodedContent)

    return { content, sha }
  }

  async readMedia(sessionData, { fileSha }) {
    /**
     * Files that are bigger than 1 MB needs to be retrieved
     * via Github Blob API. The content can only be retrieved through
     * the `sha` of the file.
     */
    const { accessToken } = sessionData
    const { siteName } = sessionData
    const params = {
      ref: BRANCH_REF,
    }

    const blobEndpoint = this.getBlobPath({ siteName, fileSha })

    const resp = await this.axiosInstance.get(blobEndpoint, {
      validateStatus,
      params,
      headers: {
        Authorization: `token ${accessToken}`,
      },
    })

    if (resp.status === 404)
      throw new NotFoundError("Media file does not exist")

    const { content, sha } = resp.data

    return { content, sha }
  }

  async readDirectory(sessionData, { directoryName }) {
    const { accessToken } = sessionData
    const { siteName } = sessionData
    const endpoint = this.getFolderPath({ siteName, directoryName })

    const params = {
      ref: BRANCH_REF,
    }

    const resp = await this.axiosInstance.get(endpoint, {
      validateStatus,
      params,
      headers: {
        Authorization: `token ${accessToken}`,
      },
    })
    if (resp.status === 404) throw new NotFoundError("Directory does not exist")

    return resp.data
  }

  async update(sessionData, { fileContent, sha, fileName, directoryName }) {
    const { accessToken, siteName, isomerUserId: userId } = sessionData
    try {
      const endpoint = this.getFilePath({ siteName, fileName, directoryName })
      const encodedNewContent = Base64.encode(fileContent)

      let fileSha = sha
      if (!sha) {
        const { sha: retrievedSha } = await this.read(sessionData, {
          fileName,
          directoryName,
        })
        fileSha = retrievedSha
      }

      const message = JSON.stringify({
        message: `Update file: ${fileName}`,
        fileName,
        userId,
      })
      const params = {
        message,
        content: encodedNewContent,
        branch: BRANCH_REF,
        sha: fileSha,
      }

      const resp = await this.axiosInstance.put(endpoint, params, {
        headers: {
          Authorization: `token ${accessToken}`,
        },
      })

      return { newSha: resp.data.content.sha }
    } catch (err) {
      if (err instanceof NotFoundError) throw err
      const { status } = err.response
      if (status === 404) throw new NotFoundError("File does not exist")
      if (status === 409)
        throw new ConflictError(
          "File has been changed recently, please try again"
        )
      throw err
    }
  }

  async delete(sessionData, { sha, fileName, directoryName }) {
    const { accessToken, siteName, isomerUserId: userId } = sessionData
    try {
      const endpoint = this.getFilePath({ siteName, fileName, directoryName })

      let fileSha = sha
      if (!sha) {
        const { sha: retrievedSha } = await this.read({
          accessToken,
          fileName,
          directoryName,
        })
        fileSha = retrievedSha
      }

      const message = JSON.stringify({
        message: `Delete file: ${fileName}`,
        fileName,
        userId,
      })
      const params = {
        message,
        branch: BRANCH_REF,
        sha: fileSha,
      }

      await this.axiosInstance.delete(endpoint, {
        params,
        headers: {
          Authorization: `token ${accessToken}`,
        },
      })
    } catch (err) {
      const { status } = err.response
      if (status === 404) throw new NotFoundError("File does not exist")
      if (status === 409)
        throw new ConflictError(
          "File has been changed recently, please try again"
        )
      throw err
    }
  }

  async getRepoInfo(sessionData) {
    const { siteName } = sessionData
    const { accessToken } = sessionData
    const endpoint = `${siteName}`
    const headers = {
      Authorization: `token ${accessToken}`,
    }
    const params = {
      ref: BRANCH_REF,
    }
    // Get the commits of the repo
    const { data } = await this.axiosInstance.get(endpoint, {
      params,
      headers,
    })

    return data
  }

  async getRepoState(sessionData) {
    const { accessToken } = sessionData
    const { siteName } = sessionData
    const endpoint = `${siteName}/commits`
    const headers = {
      Authorization: `token ${accessToken}`,
    }
    const params = {
      ref: BRANCH_REF,
    }
    // Get the commits of the repo
    const { data: commits } = await this.axiosInstance.get(endpoint, {
      params,
      headers,
    })
    // Get the tree sha of the latest commit
    const {
      commit: {
        tree: { sha: treeSha },
      },
    } = commits[0]
    const currentCommitSha = commits[0].sha

    return { treeSha, currentCommitSha }
  }

  async getLatestCommitOfBranch(sessionData, branch) {
    const { accessToken, siteName } = sessionData
<<<<<<< HEAD
    const endpoint = `${siteName}/commits`
    const headers = {
      Authorization: `token ${accessToken}`,
    }
    const params = {
      ref: branch,
      per_page: 1,
    }
    // Get the commits of the repo
    const { data: commits } = await this.axiosInstance.get(endpoint, {
      params,
      headers,
    })

    const { commit: latestCommit } = commits[0]
    return latestCommit
=======
    const endpoint = `${siteName}/commits/${branch}`
    const headers = {
      Authorization: `token ${accessToken}`,
    }
    // Get the commits of the repo
    try {
      const { data: latestCommit } = await this.axiosInstance.get(endpoint, {
        headers,
      })
      const { commit: latestCommitMeta } = latestCommit
      return latestCommitMeta
    } catch (err) {
      const { status } = err.response
      if (status === 422)
        throw new UnprocessableError(`Branch ${branch} does not exist`)
      throw err
    }
>>>>>>> 7c6c4fa0
  }

  async getTree(sessionData, githubSessionData, { isRecursive }) {
    const { accessToken } = sessionData
    const { siteName } = sessionData
    const { treeSha } = githubSessionData.getGithubState()
    const url = `${siteName}/git/trees/${treeSha}`

    const params = {
      ref: BRANCH_REF,
    }

    if (isRecursive) params.recursive = true

    const {
      data: { tree: gitTree },
    } = await this.axiosInstance.get(url, {
      params,
      headers: { Authorization: `token ${accessToken}` },
    })

    return gitTree
  }

  async updateTree(sessionData, githubSessionData, { gitTree, message }) {
    const { accessToken, siteName, isomerUserId: userId } = sessionData
    const { treeSha, currentCommitSha } = githubSessionData.getGithubState()
    const url = `${siteName}/git/trees`

    const headers = {
      Authorization: `token ${accessToken}`,
    }

    const resp = await this.axiosInstance.post(
      url,
      {
        tree: gitTree,
        base_tree: treeSha,
      },
      { headers }
    )

    const {
      data: { sha: newTreeSha },
    } = resp

    const commitEndpoint = `${siteName}/git/commits`

    const stringifiedMessage = JSON.stringify({
      message: message || `isomerCMS updated ${siteName} state`,
      userId,
    })
    const newCommitResp = await this.axiosInstance.post(
      commitEndpoint,
      {
        message: stringifiedMessage,
        tree: newTreeSha,
        parents: [currentCommitSha],
      },
      { headers }
    )

    const newCommitSha = newCommitResp.data.sha

    return newCommitSha
  }

  async updateRepoState(sessionData, { commitSha }) {
    const { accessToken } = sessionData
    const { siteName } = sessionData
    const refEndpoint = `${siteName}/git/refs/heads/${BRANCH_REF}`
    const headers = {
      Authorization: `token ${accessToken}`,
    }

    await this.axiosInstance.patch(
      refEndpoint,
      { sha: commitSha, force: true },
      { headers }
    )
  }

  async checkHasAccess(sessionData) {
    const { accessToken } = sessionData
    const userId = sessionData.githubId
    const { siteName } = sessionData
    const endpoint = `${siteName}/collaborators/${userId}`

    const headers = {
      Authorization: `token ${accessToken}`,
      "Content-Type": "application/json",
    }
    try {
      await this.axiosInstance.get(endpoint, { headers })
    } catch (err) {
      const { status } = err.response
      // If user is unauthorized or site does not exist, show the same NotFoundError
      if (status === 404 || status === 403)
        throw new NotFoundError("Site does not exist")
      throw err
    }
  }
}

module.exports = { GitHubService }<|MERGE_RESOLUTION|>--- conflicted
+++ resolved
@@ -287,24 +287,6 @@
 
   async getLatestCommitOfBranch(sessionData, branch) {
     const { accessToken, siteName } = sessionData
-<<<<<<< HEAD
-    const endpoint = `${siteName}/commits`
-    const headers = {
-      Authorization: `token ${accessToken}`,
-    }
-    const params = {
-      ref: branch,
-      per_page: 1,
-    }
-    // Get the commits of the repo
-    const { data: commits } = await this.axiosInstance.get(endpoint, {
-      params,
-      headers,
-    })
-
-    const { commit: latestCommit } = commits[0]
-    return latestCommit
-=======
     const endpoint = `${siteName}/commits/${branch}`
     const headers = {
       Authorization: `token ${accessToken}`,
@@ -322,7 +304,6 @@
         throw new UnprocessableError(`Branch ${branch} does not exist`)
       throw err
     }
->>>>>>> 7c6c4fa0
   }
 
   async getTree(sessionData, githubSessionData, { isRecursive }) {
