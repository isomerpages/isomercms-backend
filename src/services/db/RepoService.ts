--- conflicted
+++ resolved
@@ -416,23 +416,9 @@
       return this.commitServiceGitFile.update(sessionData, {
         fileContent,
         sha,
-<<<<<<< HEAD
         fileName,
         directoryName,
       })
-=======
-        sessionData.isomerUserId,
-        //! TODO: this needs to be replaced with a call to commitService instead
-        STAGING_BRANCH
-      )
-
-      if (result.isErr()) {
-        throw result.error
-      }
-
-      this.gitFileSystemService.push(sessionData.siteName, BRANCH_REF)
-      return { newSha: result.value }
->>>>>>> 75600628
     }
 
     return this.commitServiceGitHub.update(sessionData, {
@@ -463,22 +449,7 @@
     ) {
       await this.commitServiceGitFile.deleteDirectory(sessionData, {
         directoryName,
-<<<<<<< HEAD
       })
-=======
-        "",
-        sessionData.isomerUserId,
-        true,
-        //! TODO: this needs to be replaced with a call to commitService instead
-        STAGING_BRANCH
-      )
-
-      if (result.isErr()) {
-        throw result.error
-      }
-
-      this.gitFileSystemService.push(sessionData.siteName, BRANCH_REF)
->>>>>>> 75600628
       return
     }
 
@@ -510,23 +481,9 @@
     ) {
       await this.commitServiceGitFile.delete(sessionData, {
         sha,
-<<<<<<< HEAD
         fileName,
         directoryName,
       })
-=======
-        sessionData.isomerUserId,
-        false,
-        //! TODO: this needs to be replaced with a call to commitService instead
-        STAGING_BRANCH
-      )
-
-      if (result.isErr()) {
-        throw result.error
-      }
-
-      this.gitFileSystemService.push(sessionData.siteName, BRANCH_REF)
->>>>>>> 75600628
       return
     }
 
@@ -556,12 +513,6 @@
         githubSessionData,
         oldPath,
         newPath,
-<<<<<<< HEAD
-=======
-        sessionData.isomerUserId,
-        //! TODO: this needs to be replaced with a call to commitService instead
-        STAGING_BRANCH,
->>>>>>> 75600628
         message
       )
     }
