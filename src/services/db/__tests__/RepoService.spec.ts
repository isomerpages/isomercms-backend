import { AxiosCacheInstance } from "axios-cache-interceptor"
import { okAsync } from "neverthrow"

import {
  mockAccessToken,
  mockEmail,
  mockGithubId,
  mockGithubSessionData,
  mockGrowthBook,
  mockIsomerUserId,
  mockSiteName,
  mockUserWithSiteSessionDataAndGrowthBook,
} from "@fixtures/sessionData"
import UserWithSiteSessionData from "@root/classes/UserWithSiteSessionData"
import { ItemType, MediaFileOutput } from "@root/types"
import { GitHubCommitData } from "@root/types/commitData"
import {
  GitCommitResult,
  GitDirectoryItem,
  GitFile,
} from "@root/types/gitfilesystem"
import * as mediaUtils from "@root/utils/media-utils"
import GitFileSystemService from "@services/db/GitFileSystemService"
import _RepoService from "@services/db/RepoService"

import CommitServiceGitFile from "../CommitServiceGitFile"
import CommitServiceGitHub from "../CommitServiceGithub"
import GitHubService from "../GitHubService"
<<<<<<< HEAD
=======

const BRANCH_REF = config.get("github.branchRef")
>>>>>>> 468d782d

const MockAxiosInstance = {
  put: jest.fn(),
  get: jest.fn(),
  delete: jest.fn(),
  post: jest.fn(),
  patch: jest.fn(),
}

const MockGitFileSystemService = {
  read: jest.fn(),
  readMediaFile: jest.fn(),
  create: jest.fn(),
  listDirectoryContents: jest.fn(),
  push: jest.fn(),
  update: jest.fn(),
  delete: jest.fn(),
  getLatestCommitOfBranch: jest.fn(),
  renameSinglePath: jest.fn(),
  moveFiles: jest.fn(),
  updateRepoState: jest.fn(),
}

const MockCommitServiceGitFile = {
  create: jest.fn(),
<<<<<<< HEAD
  update: jest.fn(),
  delete: jest.fn(),
  deleteDirectory: jest.fn(),
  renameSinglePath: jest.fn(),
  moveFiles: jest.fn(),
=======
>>>>>>> 468d782d
}

const MockCommitServiceGitHub = {
  create: jest.fn(),
<<<<<<< HEAD
  update: jest.fn(),
  delete: jest.fn(),
  deleteDirectory: jest.fn(),
  renameSinglePath: jest.fn(),
  moveFiles: jest.fn(),
=======
>>>>>>> 468d782d
}

const RepoService = new _RepoService({
  isomerRepoAxiosInstance: (MockAxiosInstance as unknown) as AxiosCacheInstance,
  gitFileSystemService: (MockGitFileSystemService as unknown) as GitFileSystemService,
  commitServiceGitFile: (MockCommitServiceGitFile as unknown) as CommitServiceGitFile,
  commitServiceGitHub: (MockCommitServiceGitHub as unknown) as CommitServiceGitHub,
})

describe("RepoService", () => {
  // Prevent inter-test pollution of mocks
  afterEach(() => {
    jest.clearAllMocks()
  })

  // load whitelisted sites into growthbook
  beforeAll(() => {
    mockGrowthBook.setFeatures({
      ggs_whitelisted_repos: {
        defaultValue: {
          repos: ["fake-repo", mockSiteName],
        },
      },
    })
  })

  describe("isRepoWhitelisted", () => {
    it("should indicate whitelisted repos as whitelisted correctly", () => {
      const actual1 = RepoService.isRepoGgsWhitelisted(
        "fake-repo",
        RepoService.getGgsWhitelistedRepos(
          mockUserWithSiteSessionDataAndGrowthBook.growthbook
        )
      )
      expect(actual1).toBe(true)

      const actual2 = RepoService.isRepoGgsWhitelisted(
        mockSiteName,
        RepoService.getGgsWhitelistedRepos(
          mockUserWithSiteSessionDataAndGrowthBook.growthbook
        )
      )
      expect(actual2).toBe(true)
    })

    it("should indicate non-whitelisted repos as non-whitelisted correctly", () => {
      const actual = RepoService.isRepoGgsWhitelisted(
        "not-whitelisted",
        RepoService.getGgsWhitelistedRepos(
          mockUserWithSiteSessionDataAndGrowthBook.growthbook
        )
      )
      expect(actual).toBe(false)
    })
  })

  describe("create", () => {
    it("should create using the local Git file system using utf-8 for non-media files if the repo is whitelisted", async () => {
      const returnedSha = "test-sha"
      const mockContent = "content"
      const mockFileName = "test.md"
      const mockDirectoryName = ""
      const createOutput = {
        sha: returnedSha,
      }
      const expected = {
        sha: returnedSha,
      }
      MockCommitServiceGitFile.create.mockResolvedValueOnce(createOutput)
      const isMedia = false
      const actual = await RepoService.create(
        mockUserWithSiteSessionDataAndGrowthBook,
        {
          content: mockContent,
          fileName: mockFileName,
          directoryName: mockDirectoryName,
          isMedia,
        }
      )

      expect(actual).toEqual(expected)
      expect(MockCommitServiceGitFile.create).toHaveBeenCalledWith(
        mockUserWithSiteSessionDataAndGrowthBook,
        {
          content: mockContent,
          fileName: mockFileName,
          directoryName: mockDirectoryName,
          isMedia,
        }
      )
    })

    it("should create using the local Git file system using base64 for media files if the repo is whitelisted", async () => {
      const returnedSha = "test-sha"
      const mockContent = "content"
      const mockFileName = "test.md"
      const mockDirectoryName = ""
      const createOutput = {
        sha: returnedSha,
      }
      const expected = {
        sha: returnedSha,
      }
      MockCommitServiceGitFile.create.mockResolvedValueOnce(createOutput)

      const actual = await RepoService.create(
        mockUserWithSiteSessionDataAndGrowthBook,
        {
          content: mockContent,
          fileName: mockFileName,
          directoryName: mockDirectoryName,
          isMedia: true,
        }
      )

      expect(actual).toEqual(expected)
      expect(MockCommitServiceGitFile.create).toHaveBeenCalledWith(
        mockUserWithSiteSessionDataAndGrowthBook,
        {
          content: mockContent,
          fileName: mockFileName,
          directoryName: mockDirectoryName,
          isMedia: true,
        }
      )
    })

    it("should create files on GitHub directly if the repo is not whitelisted", async () => {
      const mockContent = "content"
      const mockFileName = "test.md"
      const mockDirectoryName = ""
      const isMedia = false
      const sessionData = new UserWithSiteSessionData({
        githubId: mockGithubId,
        accessToken: mockAccessToken,
        isomerUserId: mockIsomerUserId,
        email: mockEmail,
        siteName: "not-whitelisted",
      })
      const expected = {
        sha: "test-sha",
      }
      MockCommitServiceGitHub.create.mockResolvedValueOnce(expected)

      const actual = await RepoService.create(sessionData, {
        content: mockDirectoryName,
        fileName: mockFileName,
        directoryName: mockDirectoryName,
        isMedia,
      })

      expect(actual).toEqual(expected)
      expect(MockCommitServiceGitHub.create).toHaveBeenCalledWith(sessionData, {
<<<<<<< HEAD
        content: "content",
        fileName: "test.md",
        directoryName: "",
=======
        content: mockContent,
        fileName: mockFileName,
        directoryName: mockDirectoryName,
>>>>>>> 468d782d
        isMedia,
      })
    })
  })

  describe("read", () => {
    it("should read from the local Git file system if the repo is whitelisted", async () => {
      const expected: GitFile = {
        content: "test content",
        sha: "test-sha",
      }
      MockGitFileSystemService.read.mockResolvedValueOnce(okAsync(expected))

      const actual = await RepoService.read(
        mockUserWithSiteSessionDataAndGrowthBook,
        {
          fileName: "test.md",
          directoryName: "",
        }
      )

      expect(actual).toEqual(expected)
    })

    it("should read from GitHub directly if the repo is not whitelisted", async () => {
      const sessionData: UserWithSiteSessionData = new UserWithSiteSessionData({
        githubId: mockGithubId,
        accessToken: mockAccessToken,
        isomerUserId: mockIsomerUserId,
        email: mockEmail,
        siteName: "not-whitelisted",
      })
      const expected: GitFile = {
        content: "test content",
        sha: "test-sha",
      }
      const gitHubServiceRead = jest.spyOn(GitHubService.prototype, "read")
      gitHubServiceRead.mockResolvedValueOnce(expected)

      const actual = await RepoService.read(sessionData, {
        fileName: "test.md",
        directoryName: "",
      })

      expect(actual).toEqual(expected)
    })
  })

  describe("readMediaFile", () => {
    it("should read image from the local Git file system for whitelisted repos", async () => {
      const expected: MediaFileOutput = {
        name: "test content",
        sha: "test-sha",
        mediaUrl: "sampleBase64Img",
        mediaPath: "images/test-img.jpeg",
        type: "image" as ItemType,
      }
      MockGitFileSystemService.readMediaFile.mockResolvedValueOnce(
        okAsync(expected)
      )

      const actual = await RepoService.readMediaFile(
        mockUserWithSiteSessionDataAndGrowthBook,
        {
          directoryName: "test",
          fileName: "test content",
        }
      )

      expect(actual).toEqual(expected)
    })

    it("should read image from GitHub for whitelisted repos", async () => {
      const sessionData: UserWithSiteSessionData = new UserWithSiteSessionData({
        githubId: mockGithubId,
        accessToken: mockAccessToken,
        isomerUserId: mockIsomerUserId,
        email: mockEmail,
        siteName: "not-whitelisted",
      })

      const expected: MediaFileOutput = {
        name: "test-image",
        sha: "test-sha",
        mediaUrl: "http://some-cdn.com/image",
        mediaPath: "images/test-img.jpeg",
        type: "image" as ItemType,
      }

      const gitHubServiceReadDirectory = jest.spyOn(
        GitHubService.prototype,
        "readDirectory"
      )
      const gitHubServiceGetRepoInfo = jest.spyOn(
        GitHubService.prototype,
        "getRepoInfo"
      )
      gitHubServiceReadDirectory.mockResolvedValueOnce([
        {
          name: ".keep",
        },
        {
          name: "test-image",
        },
        {
          name: "fake-dir",
        },
      ])
      gitHubServiceGetRepoInfo.mockResolvedValueOnce({ private: false })
      const getMediaFileInfo = jest
        .spyOn(mediaUtils, "getMediaFileInfo")
        .mockResolvedValueOnce(expected)

      const actual = await RepoService.readMediaFile(sessionData, {
        directoryName: "images",
        fileName: "test-image",
      })

      expect(actual).toEqual(expected)
      expect(getMediaFileInfo).toBeCalledTimes(1)
    })
  })

  describe("readDirectory", () => {
    it("should read from the local Git file system if the repo is whitelisted", async () => {
      const expected: GitDirectoryItem[] = [
        {
          name: "fake-file.md",
          type: "file",
          sha: "test-sha1",
          path: "test/fake-file.md",
          size: 100,
        },
        {
          name: "another-fake-file.md",
          type: "file",
          sha: "test-sha2",
          path: "another-fake-file.md",
          size: 100,
        },
        {
          name: "fake-dir",
          type: "dir",
          sha: "test-sha3",
          path: "fake-dir",
          size: 0,
        },
      ]
      MockGitFileSystemService.listDirectoryContents.mockResolvedValueOnce(
        okAsync(expected)
      )

      const actual = await RepoService.readDirectory(
        mockUserWithSiteSessionDataAndGrowthBook,
        {
          directoryName: "test",
        }
      )

      expect(actual).toEqual(expected)
    })

    it("should read from GitHub directly if the repo is not whitelisted", async () => {
      const sessionData: UserWithSiteSessionData = new UserWithSiteSessionData({
        githubId: mockGithubId,
        accessToken: mockAccessToken,
        isomerUserId: mockIsomerUserId,
        email: mockEmail,
        siteName: "not-whitelisted",
      })
      const expected: GitDirectoryItem[] = [
        {
          name: "fake-file.md",
          type: "file",
          sha: "test-sha1",
          path: "test/fake-file.md",
          size: 100,
        },
        {
          name: "another-fake-file.md",
          type: "file",
          sha: "test-sha2",
          path: "another-fake-file.md",
          size: 100,
        },
        {
          name: "fake-dir",
          type: "dir",
          sha: "test-sha3",
          path: "fake-dir",
          size: 0,
        },
      ]
      const gitHubServiceReadDirectory = jest.spyOn(
        GitHubService.prototype,
        "readDirectory"
      )
      gitHubServiceReadDirectory.mockResolvedValueOnce(expected)

      const actual = await RepoService.readDirectory(sessionData, {
        directoryName: "test",
      })

      expect(actual).toEqual(expected)
    })
  })

  //! TODO: fix this test, commented out for now as code changes did not change this method
  // describe("readMediaDirectory", () => {
  //   it("should return an array of files and directories from disk if repo is whitelisted", async () => {
  //     const image: MediaFileOutput = {
  //       name: "image-name",
  //       sha: "test-sha",
  //       mediaUrl: "base64ofimage",
  //       mediaPath: "images/image-name.jpg",
  //       type: "file",
  //     }
  //     const dir: MediaDirOutput = {
  //       name: "imageDir",
  //       type: "dir",
  //     }
  //     const expected = [image, dir]
  //     MockGitFileSystemService.listDirectoryContents.mockResolvedValueOnce(
  //       okAsync([
  //         {
  //           name: "image-name",
  //         },
  //         {
  //           name: "imageDir",
  //           type: "dir",
  //           sha: "test-sha",
  //           path: "images/imageDir",
  //         },
  //         {
  //           name: ".keep",
  //           type: "file",
  //           sha: "test-sha",
  //           path: "images/.keep",
  //         },
  //       ])
  //     )
  //     MockGitFileSystemService.readMediaFile.mockResolvedValueOnce(
  //       okAsync(expected)
  //     )

  //     const actual = await RepoService.readMediaDirectory(
  //       mockUserWithSiteSessionDataAndGrowthBook,
  //       "images"
  //     )

  //     expect(actual).toEqual(expected)
  //   })

  //   it("should return an array of files and directories from GitHub if repo is not whitelisted", async () => {
  //     const sessionData: UserWithSiteSessionData = new UserWithSiteSessionData({
  //       githubId: mockGithubId,
  //       accessToken: mockAccessToken,
  //       isomerUserId: mockIsomerUserId,
  //       email: mockEmail,
  //       siteName: "not-whitelisted",
  //     })

  //     const directories: MediaDirOutput[] = [
  //       {
  //         name: "imageDir",
  //         type: "dir",
  //       },
  //     ]

  //     const files: Pick<MediaFileOutput, "name">[] = [
  //       {
  //         name: "image-name",
  //       },
  //     ]
  //     const expected = { directories, files, total: 1 }

  //     // const image: MediaFileOutput = {
  //     //   name: "image-name",
  //     //   sha: "test-sha",
  //     //   mediaUrl: "base64ofimage",
  //     //   mediaPath: "images/image-name.jpg",
  //     //   type: "file",
  //     // }
  //     // const dir: MediaDirOutput = {
  //     //   name: "imageDir",
  //     //   type: "dir",
  //     // }
  //     // const expected = [image, dir]

  //     const gitHubServiceGetRepoInfo = jest
  //       .spyOn(GitHubService.prototype, "getRepoInfo")
  //       .mockResolvedValueOnce({ private: false })
  //     const gitHubServiceReadDirectory = jest
  //       .spyOn(GitHubService.prototype, "readDirectory")
  //       .mockResolvedValueOnce([
  //         {
  //           name: "image-name",
  //         },
  //         {
  //           name: "imageDir",
  //           type: "dir",
  //           sha: "test-sha",
  //           path: "images/imageDir",
  //         },
  //         {
  //           name: ".keep",
  //           type: "file",
  //           sha: "test-sha",
  //           path: "images/.keep",
  //         },
  //       ])

  //     // const repoServiceReadMediaFile = jest
  //     //   .spyOn(_RepoService.prototype, "readMediaFile")
  //     //   .mockResolvedValueOnce(expected)

  //     const actual = await RepoService.readMediaDirectory(sessionData, "images")

  //     expect(actual).toEqual(expected)
  //     expect(gitHubServiceGetRepoInfo).toBeCalledTimes(1)
  //     expect(gitHubServiceReadDirectory).toBeCalledTimes(1)
  //     // expect(repoServiceReadMediaFile).toBeCalledTimes(1)
  //   })
  // })

  describe("update", () => {
    it("should update the local Git file system if the repo is whitelisted", async () => {
      const expected: GitCommitResult = { newSha: "fake-commit-sha" }
      MockCommitServiceGitFile.update.mockResolvedValueOnce(expected)

      const actual = await RepoService.update(
        mockUserWithSiteSessionDataAndGrowthBook,
        {
          fileContent: "test content",
          sha: "fake-original-sha",
          fileName: "test.md",
          directoryName: "pages",
        }
      )

      expect(actual).toEqual(expected)
    })

    it("should update GitHub directly if the repo is not whitelisted", async () => {
      const expectedSha = "fake-commit-sha"
      const sessionData: UserWithSiteSessionData = new UserWithSiteSessionData({
        githubId: mockGithubId,
        accessToken: mockAccessToken,
        isomerUserId: mockIsomerUserId,
        email: mockEmail,
        siteName: "not-whitelisted",
      })
      MockCommitServiceGitHub.update.mockResolvedValueOnce({
        newSha: expectedSha,
      })

      const actual = await RepoService.update(sessionData, {
        fileContent: "test content",
        sha: "fake-original-sha",
        fileName: "test.md",
        directoryName: "pages",
      })

      expect(actual).toEqual({ newSha: expectedSha })
    })
  })

  describe("delete", () => {
    it("should delete a file from Git file system when repo is whitelisted", async () => {
      MockCommitServiceGitFile.delete.mockResolvedValueOnce(
        okAsync("some-fake-sha")
      )

      await RepoService.delete(mockUserWithSiteSessionDataAndGrowthBook, {
        sha: "fake-original-sha",
        fileName: "test.md",
        directoryName: "pages",
      })

<<<<<<< HEAD
      expect(MockCommitServiceGitFile.delete).toBeCalledTimes(1)
      expect(MockCommitServiceGitFile.delete).toBeCalledWith(
        mockUserWithSiteSessionDataAndGrowthBook,
        {
          sha: "fake-original-sha",
          fileName: "test.md",
          directoryName: "pages",
        }
=======
      expect(MockGitFileSystemService.delete).toBeCalledTimes(1)
      expect(MockGitFileSystemService.delete).toBeCalledWith(
        mockUserWithSiteSessionDataAndGrowthBook.siteName,
        "pages/test.md",
        "fake-original-sha",
        mockUserWithSiteSessionDataAndGrowthBook.isomerUserId,
        false,
        "staging"
      )
      expect(MockGitFileSystemService.push).toBeCalledTimes(1)
      expect(MockGitFileSystemService.push).toBeCalledWith(
        mockUserWithSiteSessionDataAndGrowthBook.siteName,
        BRANCH_REF
>>>>>>> 468d782d
      )
    })

    it("should delete a file from GitHub when repo is not whitelisted", async () => {
      const sessionData: UserWithSiteSessionData = new UserWithSiteSessionData({
        githubId: mockGithubId,
        accessToken: mockAccessToken,
        isomerUserId: mockIsomerUserId,
        email: mockEmail,
        siteName: "not-whitelisted",
      })

      await RepoService.delete(sessionData, {
        sha: "fake-original-sha",
        fileName: "test.md",
        directoryName: "pages",
      })

      expect(MockCommitServiceGitHub.delete).toBeCalledTimes(1)
      expect(MockCommitServiceGitHub.delete).toBeCalledWith(sessionData, {
        sha: "fake-original-sha",
        fileName: "test.md",
        directoryName: "pages",
      })
    })
  })

  describe("renameSinglePath", () => {
    it("should rename using the local Git file system if the repo is whitelisted", async () => {
      const expected: GitCommitResult = { newSha: "fake-commit-sha" }
      MockCommitServiceGitFile.renameSinglePath.mockResolvedValueOnce(expected)

      const actual = await RepoService.renameSinglePath(
        mockUserWithSiteSessionDataAndGrowthBook,
        mockGithubSessionData,
        "fake-old-path",
        "fake-new-path",
        "fake-commit-message"
      )

      expect(actual).toEqual(expected)
    })

    it("should rename file using GitHub directly if the repo is not whitelisted", async () => {
      const expectedSha = "fake-commit-sha"
      const fakeCommitMessage = "fake-commit-message"
      const sessionData: UserWithSiteSessionData = new UserWithSiteSessionData({
        githubId: mockGithubId,
        accessToken: mockAccessToken,
        isomerUserId: mockIsomerUserId,
        email: mockEmail,
        siteName: "not-whitelisted",
      })

      MockCommitServiceGitHub.renameSinglePath.mockResolvedValueOnce({
        newSha: expectedSha,
      })

      const actual = await RepoService.renameSinglePath(
        sessionData,
        mockGithubSessionData,
        "fake-path/old-fake-file.md",
        "fake-path/new-fake-file.md",
        fakeCommitMessage
      )

      expect(actual).toEqual({ newSha: expectedSha })
    })
  })

  describe("moveFiles", () => {
    it("should move files using the Git local file system if the repo is whitelisted", async () => {
      const expected = { newSha: "fake-commit-sha" }
      MockCommitServiceGitFile.moveFiles.mockResolvedValueOnce(expected)
      // MockCommitServiceGitFile.push.mockReturnValueOnce(undefined)

      const actual = await RepoService.moveFiles(
        mockUserWithSiteSessionDataAndGrowthBook,
        mockGithubSessionData,
        "fake-old-path",
        "fake-new-path",
        ["fake-file1", "fake-file2"],
        "fake-commit-message"
      )

      expect(actual).toEqual(expected)
    })

    it("should move files using GitHub directly if the repo is not whitelisted", async () => {
      const expected = { newSha: "fake-commit-sha" }
      const fakeCommitMessage = "fake-commit-message"
      const sessionData: UserWithSiteSessionData = new UserWithSiteSessionData({
        githubId: mockGithubId,
        accessToken: mockAccessToken,
        isomerUserId: mockIsomerUserId,
        email: mockEmail,
        siteName: "not-whitelisted",
      })

      MockCommitServiceGitHub.moveFiles.mockResolvedValueOnce(expected)

      const actual = await RepoService.moveFiles(
        sessionData,
        mockGithubSessionData,
        "fake-path",
        "fake-new-path",
        ["old-fake-file.md", "old-fake-file-two.md"],
        fakeCommitMessage
      )

      expect(actual).toEqual(expected)
    })
  })

  describe("getLatestCommitOfBranch", () => {
    it("should read the latest commit data from the local Git file system if the repo is whitelisted", async () => {
      const expected: GitHubCommitData = {
        author: {
          name: "test author",
          email: "test@email.com",
          date: "2023-07-20T11:25:05+08:00",
        },
        sha: "test-sha",
        message: "test message",
      }
      MockGitFileSystemService.getLatestCommitOfBranch.mockResolvedValueOnce(
        okAsync(expected)
      )

      const actual = await RepoService.getLatestCommitOfBranch(
        mockUserWithSiteSessionDataAndGrowthBook,
        "master"
      )
      expect(actual).toEqual(expected)
    })

    it("should read latest commit data from GitHub if the repo is not whitelisted", async () => {
      const sessionData: UserWithSiteSessionData = new UserWithSiteSessionData({
        githubId: mockGithubId,
        accessToken: mockAccessToken,
        isomerUserId: mockIsomerUserId,
        email: mockEmail,
        siteName: "not-whitelisted",
      })
      const expected: GitHubCommitData = {
        author: {
          name: "test author",
          email: "test@email.com",
          date: "2023-07-20T11:25:05+08:00",
        },
        message: "test message",
      }
      const gitHubServiceReadDirectory = jest.spyOn(
        GitHubService.prototype,
        "getLatestCommitOfBranch"
      )
      gitHubServiceReadDirectory.mockResolvedValueOnce(expected)
      const actual = await RepoService.getLatestCommitOfBranch(
        sessionData,
        "master"
      )
      expect(actual).toEqual(expected)
    })
  })

  describe("updateRepoState", () => {
    it("should update the repo state on the local Git file system if the repo is whitelisted", async () => {
      MockGitFileSystemService.updateRepoState.mockResolvedValueOnce(
        okAsync(undefined)
      )

      await RepoService.updateRepoState(
        mockUserWithSiteSessionDataAndGrowthBook,
        {
          commitSha: "fake-sha",
          branchName: "master",
        }
      )

      expect(MockGitFileSystemService.updateRepoState).toBeCalledTimes(1)
    })

    it("should update the repo state on GitHub if the repo is not whitelisted", async () => {
      const sessionData: UserWithSiteSessionData = new UserWithSiteSessionData({
        githubId: mockGithubId,
        accessToken: mockAccessToken,
        isomerUserId: mockIsomerUserId,
        email: mockEmail,
        siteName: "not-whitelisted",
      })
      const gitHubServiceUpdateRepoState = jest.spyOn(
        GitHubService.prototype,
        "updateRepoState"
      )
      gitHubServiceUpdateRepoState.mockResolvedValueOnce(undefined)

      await RepoService.updateRepoState(sessionData, {
        commitSha: "fake-sha",
        branchName: "master",
      })

      expect(gitHubServiceUpdateRepoState).toBeCalledTimes(1)
    })
  })
})<|MERGE_RESOLUTION|>--- conflicted
+++ resolved
@@ -26,11 +26,6 @@
 import CommitServiceGitFile from "../CommitServiceGitFile"
 import CommitServiceGitHub from "../CommitServiceGithub"
 import GitHubService from "../GitHubService"
-<<<<<<< HEAD
-=======
-
-const BRANCH_REF = config.get("github.branchRef")
->>>>>>> 468d782d
 
 const MockAxiosInstance = {
   put: jest.fn(),
@@ -56,26 +51,20 @@
 
 const MockCommitServiceGitFile = {
   create: jest.fn(),
-<<<<<<< HEAD
   update: jest.fn(),
   delete: jest.fn(),
   deleteDirectory: jest.fn(),
   renameSinglePath: jest.fn(),
   moveFiles: jest.fn(),
-=======
->>>>>>> 468d782d
 }
 
 const MockCommitServiceGitHub = {
   create: jest.fn(),
-<<<<<<< HEAD
   update: jest.fn(),
   delete: jest.fn(),
   deleteDirectory: jest.fn(),
   renameSinglePath: jest.fn(),
   moveFiles: jest.fn(),
-=======
->>>>>>> 468d782d
 }
 
 const RepoService = new _RepoService({
@@ -229,15 +218,9 @@
 
       expect(actual).toEqual(expected)
       expect(MockCommitServiceGitHub.create).toHaveBeenCalledWith(sessionData, {
-<<<<<<< HEAD
-        content: "content",
-        fileName: "test.md",
-        directoryName: "",
-=======
         content: mockContent,
         fileName: mockFileName,
         directoryName: mockDirectoryName,
->>>>>>> 468d782d
         isMedia,
       })
     })
@@ -617,7 +600,6 @@
         directoryName: "pages",
       })
 
-<<<<<<< HEAD
       expect(MockCommitServiceGitFile.delete).toBeCalledTimes(1)
       expect(MockCommitServiceGitFile.delete).toBeCalledWith(
         mockUserWithSiteSessionDataAndGrowthBook,
@@ -626,21 +608,6 @@
           fileName: "test.md",
           directoryName: "pages",
         }
-=======
-      expect(MockGitFileSystemService.delete).toBeCalledTimes(1)
-      expect(MockGitFileSystemService.delete).toBeCalledWith(
-        mockUserWithSiteSessionDataAndGrowthBook.siteName,
-        "pages/test.md",
-        "fake-original-sha",
-        mockUserWithSiteSessionDataAndGrowthBook.isomerUserId,
-        false,
-        "staging"
-      )
-      expect(MockGitFileSystemService.push).toBeCalledTimes(1)
-      expect(MockGitFileSystemService.push).toBeCalledWith(
-        mockUserWithSiteSessionDataAndGrowthBook.siteName,
-        BRANCH_REF
->>>>>>> 468d782d
       )
     })
 
