--- conflicted
+++ resolved
@@ -96,22 +96,13 @@
     const { frontMatter, pageContent } = retrieveDataFromMarkdown(rawContent)
     frontMatter.title = newDirectoryName
     const newContent = convertDataToMarkdown(frontMatter, pageContent)
-<<<<<<< HEAD
-    await this.gitHubService.update(sessionData, {
-      fileContent: newContent,
-      sha,
-      fileName: INDEX_FILE_NAME,
-      directoryName: resourceRoomName,
-    })
-=======
->>>>>>> 2b3cdb0c
 
     await this.baseDirectoryService.rename(sessionData, githubSessionData, {
       oldDirectoryName: resourceRoomName,
       newDirectoryName: slugifiedNewResourceRoomName,
       message: `Renaming resource room from ${resourceRoomName} to ${slugifiedNewResourceRoomName}`,
     })
-    await this.gitHubService.update(reqDetails, {
+    await this.gitHubService.update(sessionData, {
       fileContent: newContent,
       sha,
       fileName: INDEX_FILE_NAME,
