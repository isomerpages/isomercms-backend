--- conflicted
+++ resolved
@@ -1,10 +1,5 @@
-<<<<<<< HEAD
 import { ResultAsync, errAsync } from "neverthrow"
-import { Op, ModelStatic } from "sequelize"
-=======
-import { ResultAsync, errAsync, okAsync } from "neverthrow"
-import { Op, ModelStatic, Transaction, QueryTypes } from "sequelize"
->>>>>>> 57d81884
+import { Op, ModelStatic, QueryTypes } from "sequelize"
 import { Sequelize } from "sequelize-typescript"
 import { RequireAtLeastOne } from "type-fest"
 
