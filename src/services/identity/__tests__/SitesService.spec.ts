import { ModelStatic } from "sequelize"

import { Deployment, Site, User } from "@database/models"
import {
  MOCK_COMMIT_MESSAGE_OBJECT_ONE,
  MOCK_COMMIT_MESSAGE_OBJECT_TWO,
<<<<<<< HEAD
=======
  MOCK_GITHUB_NAME_ONE,
  MOCK_GITHUB_NAME_TWO,
>>>>>>> 7c6c4fa0
  MOCK_GITHUB_EMAIL_ADDRESS_ONE,
  MOCK_GITHUB_EMAIL_ADDRESS_TWO,
  MOCK_GITHUB_DATE_ONE,
  MOCK_GITHUB_DATE_TWO,
  MOCK_COMMIT_MESSAGE_ONE,
  MOCK_COMMIT_MESSAGE_TWO,
} from "@fixtures/identity"
import {
  repoInfo,
  repoInfo2,
  adminRepo,
  noAccessRepo,
} from "@fixtures/repoInfo"
import {
  mockUserWithSiteSessionData,
  mockSessionDataEmailUser,
  mockIsomerUserId,
  mockEmail,
  mockSessionDataEmailUserWithSite,
} from "@fixtures/sessionData"
import mockAxios from "@mocks/axios"
import { NotFoundError } from "@root/errors/NotFoundError"
import { UnprocessableError } from "@root/errors/UnprocessableError"
import { GitHubCommitData } from "@root/types/commitData"
import { ConfigYmlData } from "@root/types/configYml"
import type { RepositoryData } from "@root/types/repoInfo"
import { SiteInfo } from "@root/types/siteInfo"
import { GitHubService } from "@services/db/GitHubService"
import { ConfigYmlService } from "@services/fileServices/YmlFileServices/ConfigYmlService"
import IsomerAdminsService from "@services/identity/IsomerAdminsService"
import _SitesService from "@services/identity/SitesService"
import TokenStore from "@services/identity/TokenStore"
import UsersService from "@services/identity/UsersService"

const MockRepository = {
  findOne: jest.fn(),
}

const MockGithubService = {
  checkHasAccess: jest.fn(),
  getLatestCommitOfBranch: jest.fn(),
  getRepoInfo: jest.fn(),
}

const MockConfigYmlService = {
  read: jest.fn(),
}

const MockUsersService = {
  findById: jest.fn(),
  findSitesByUserId: jest.fn(),
}

const MockIsomerAdminsService = {
  getByUserId: jest.fn(),
}

const MockTokenStore = {
  getToken: jest.fn(),
}

const SitesService = new _SitesService({
  siteRepository: (MockRepository as unknown) as ModelStatic<Site>,
  gitHubService: (MockGithubService as unknown) as GitHubService,
  configYmlService: (MockConfigYmlService as unknown) as ConfigYmlService,
  usersService: (MockUsersService as unknown) as UsersService,
  isomerAdminsService: (MockIsomerAdminsService as unknown) as IsomerAdminsService,
  tokenStore: (MockTokenStore as unknown) as TokenStore,
})

const mockSiteName = "some site name"
const mockSite = ({
  name: "i m a site",
  apiTokenName: "0000",
  users: [],
} as unknown) as Site

describe("SitesService", () => {
  // Prevent inter-test pollution of mocks
  afterEach(() => jest.clearAllMocks())

  describe("getBySiteName", () => {
    it("should call the findOne method of the db model to get the siteName", async () => {
      // Arrange
      const expected = mockSite
      MockRepository.findOne.mockResolvedValueOnce(mockSite)

      // Act
      const actual = await SitesService.getBySiteName(mockSiteName)

      // Assert
      expect(actual).toBe(expected)
      expect(MockRepository.findOne).toBeCalledWith({
        where: {
          name: mockSiteName,
        },
      })
    })
  })

  describe("getCommitAuthorEmail", () => {
    it("should return the email of the commit author who is an email login user", async () => {
      // Arrange
      const expected = mockEmail
      const commit: GitHubCommitData = {
        author: {
<<<<<<< HEAD
=======
          name: MOCK_GITHUB_NAME_ONE,
>>>>>>> 7c6c4fa0
          email: MOCK_GITHUB_EMAIL_ADDRESS_ONE,
          date: MOCK_GITHUB_DATE_ONE,
        },
        message: JSON.stringify(MOCK_COMMIT_MESSAGE_OBJECT_ONE),
      }
      MockUsersService.findById.mockResolvedValueOnce(mockSessionDataEmailUser)

      // Act
      const actual = await SitesService.getCommitAuthorEmail(commit)

      // Assert
      expect(actual).toBe(expected)
      expect(MockUsersService.findById).toHaveBeenCalledWith(mockIsomerUserId)
    })

    it("should return the email of the commit author who is a GitHub login user", async () => {
      // Arrange
      const expected = MOCK_GITHUB_EMAIL_ADDRESS_ONE
      const commit: GitHubCommitData = {
        author: {
<<<<<<< HEAD
=======
          name: MOCK_GITHUB_NAME_ONE,
>>>>>>> 7c6c4fa0
          email: MOCK_GITHUB_EMAIL_ADDRESS_ONE,
          date: MOCK_GITHUB_DATE_ONE,
        },
        message: MOCK_COMMIT_MESSAGE_ONE,
      }

      // Act
      const actual = await SitesService.getCommitAuthorEmail(commit)

      // Assert
      expect(actual).toBe(expected)
      expect(MockUsersService.findById).not.toHaveBeenCalled()
    })
  })

  describe("getUrlsOfSite", () => {
    const deployment: Partial<Deployment> = {
      stagingUrl: "https://repo-deployment-staging.netlify.app",
      productionUrl: "https://repo-deployment-prod.netlify.app",
    }
    const emptyDeployment: Partial<Deployment> = {
      stagingUrl: "",
      productionUrl: "",
    }
    const configYmlData: Partial<ConfigYmlData> = {
      staging: "https://repo-configyml-staging.netlify.app",
      prod: "https://repo-configyml-prod.netlify.app",
    }
    const emptyConfigYmlData: Partial<ConfigYmlData> = {
      staging: "",
      prod: "",
    }
    const gitHubUrls = {
      staging: "https://repo-repoinfo-staging.netlify.app",
      prod: "https://repo-repoinfo-prod.netlify.app",
    }
    const repoInfo: { description: string } = {
      description: `Staging: ${gitHubUrls.staging} | Production: ${gitHubUrls.prod}`,
    }

    it("should return the urls of the site from the deployments table", async () => {
      // Arrange
      const expected = {
        staging: deployment.stagingUrl,
        prod: deployment.productionUrl,
      }
      const mockSiteWithDeployment = {
        ...mockSite,
        deployment,
      }

      MockRepository.findOne.mockResolvedValueOnce(mockSiteWithDeployment)

      // Act
      const actual = await SitesService.getUrlsOfSite(
        mockSessionDataEmailUserWithSite
      )

      // Assert
      expect(actual).toEqual(expected)
      expect(MockRepository.findOne).toHaveBeenCalled()
      expect(MockConfigYmlService.read).not.toHaveBeenCalled()
      expect(MockGithubService.getRepoInfo).not.toHaveBeenCalled()
    })

    it("should return the urls of the site from the _config.yml file", async () => {
      // Arrange
      const expected = {
        staging: configYmlData.staging,
        prod: configYmlData.prod,
      }
      const mockSiteWithNullDeployment = {
        ...mockSite,
        deployment: {
          ...emptyDeployment,
        },
      }

      MockRepository.findOne.mockResolvedValueOnce(mockSiteWithNullDeployment)
      MockConfigYmlService.read.mockResolvedValueOnce({
        content: configYmlData,
      })

      // Act
      const actual = await SitesService.getUrlsOfSite(
        mockSessionDataEmailUserWithSite
      )

      // Assert
      expect(actual).toEqual(expected)
      expect(MockRepository.findOne).toHaveBeenCalled()
      expect(MockConfigYmlService.read).toHaveBeenCalled()
      expect(MockGithubService.getRepoInfo).not.toHaveBeenCalled()
    })

    it("should return the urls of the site from the GitHub repo description", async () => {
      // Arrange
      const expected = {
        staging: gitHubUrls.staging,
        prod: gitHubUrls.prod,
      }
      const mockSiteWithNullDeployment = {
        ...mockSite,
        deployment: {
          ...emptyDeployment,
        },
      }

      MockRepository.findOne.mockResolvedValueOnce(mockSiteWithNullDeployment)
      MockConfigYmlService.read.mockResolvedValueOnce({
        content: {
          ...emptyConfigYmlData,
        },
      })
      MockGithubService.getRepoInfo.mockResolvedValueOnce(repoInfo)

      // Act
      const actual = await SitesService.getUrlsOfSite(
        mockSessionDataEmailUserWithSite
      )

      // Assert
      expect(actual).toEqual(expected)
      expect(MockRepository.findOne).toHaveBeenCalled()
      expect(MockConfigYmlService.read).toHaveBeenCalled()
      expect(MockGithubService.getRepoInfo).toHaveBeenCalled()
    })

    it("should return a NotFoundError if all fails", async () => {
      // Arrange
      const mockSiteWithNullDeployment = {
        ...mockSite,
        deployment: {
          ...emptyDeployment,
        },
      }

      MockRepository.findOne.mockResolvedValueOnce(mockSiteWithNullDeployment)
      MockConfigYmlService.read.mockResolvedValueOnce({
        content: {
          ...emptyConfigYmlData,
        },
      })
      MockGithubService.getRepoInfo.mockResolvedValueOnce({
        description: "",
      })

      // Act
      const actual = await SitesService.getUrlsOfSite(
        mockSessionDataEmailUserWithSite
      )

      // Assert
      expect(actual).toBeInstanceOf(NotFoundError)
      expect(MockRepository.findOne).toHaveBeenCalled()
      expect(MockConfigYmlService.read).toHaveBeenCalled()
      expect(MockGithubService.getRepoInfo).toHaveBeenCalled()
    })
  })

  describe("getSites", () => {
    it("Filters accessible sites for github user correctly", async () => {
      // Store the API key and set it later so that other tests are not affected
      const currRepoCount = process.env.ISOMERPAGES_REPO_PAGE_COUNT
      process.env.ISOMERPAGES_REPO_PAGE_COUNT = "3"

      const expectedResp = [
        {
          lastUpdated: repoInfo.pushed_at,
          permissions: repoInfo.permissions,
          repoName: repoInfo.name,
          isPrivate: repoInfo.private,
        },
        {
          lastUpdated: repoInfo2.pushed_at,
          permissions: repoInfo2.permissions,
          repoName: repoInfo2.name,
          isPrivate: repoInfo2.private,
        },
      ]
      MockIsomerAdminsService.getByUserId.mockImplementationOnce(() => null)
      mockAxios.get.mockResolvedValueOnce({
        data: [repoInfo, repoInfo2, adminRepo, noAccessRepo],
      })
      mockAxios.get.mockResolvedValueOnce({ data: [] })
      mockAxios.get.mockResolvedValueOnce({ data: [] })

      await expect(
        SitesService.getSites(mockUserWithSiteSessionData)
      ).resolves.toMatchObject(expectedResp)

      expect(mockAxios.get).toHaveBeenCalledTimes(3)
      process.env.ISOMERPAGES_REPO_PAGE_COUNT = currRepoCount
      expect(process.env.ISOMERPAGES_REPO_PAGE_COUNT).toBe(currRepoCount)
    })

    it("Filters accessible sites for email user correctly", async () => {
      // Store the API key and set it later so that other tests are not affected
      const currRepoCount = process.env.ISOMERPAGES_REPO_PAGE_COUNT
      process.env.ISOMERPAGES_REPO_PAGE_COUNT = "3"

      const expectedResp: RepositoryData[] = [
        {
          lastUpdated: repoInfo.pushed_at,
          permissions: repoInfo.permissions,
          repoName: repoInfo.name,
          isPrivate: repoInfo.private,
        },
      ]
      MockIsomerAdminsService.getByUserId.mockImplementationOnce(() => null)
      MockUsersService.findSitesByUserId.mockImplementationOnce(() => ({
        site_members: [{ repo: { name: repoInfo.name } }],
      }))
      mockAxios.get.mockResolvedValueOnce({
        data: [repoInfo, repoInfo2, adminRepo, noAccessRepo],
      })
      mockAxios.get.mockResolvedValueOnce({ data: [] })
      mockAxios.get.mockResolvedValueOnce({ data: [] })

      await expect(
        SitesService.getSites(mockSessionDataEmailUser)
      ).resolves.toMatchObject(expectedResp)

      expect(MockIsomerAdminsService.getByUserId).toHaveBeenCalledWith(
        mockIsomerUserId
      )
      expect(mockAxios.get).toHaveBeenCalledTimes(3)
      process.env.ISOMERPAGES_REPO_PAGE_COUNT = currRepoCount
      expect(process.env.ISOMERPAGES_REPO_PAGE_COUNT).toBe(currRepoCount)
    })

    it("Filters accessible sites for email user with no sites correctly", async () => {
      // Store the API key and set it later so that other tests are not affected
      const currRepoCount = process.env.ISOMERPAGES_REPO_PAGE_COUNT
      process.env.ISOMERPAGES_REPO_PAGE_COUNT = "3"

      const expectedResp: RepositoryData[] = []
      MockIsomerAdminsService.getByUserId.mockImplementationOnce(() => null)
      MockUsersService.findSitesByUserId.mockImplementationOnce(() => null)
      mockAxios.get.mockResolvedValueOnce({
        data: [repoInfo, repoInfo2, adminRepo, noAccessRepo],
      })
      mockAxios.get.mockResolvedValueOnce({ data: [] })
      mockAxios.get.mockResolvedValueOnce({ data: [] })

      await expect(
        SitesService.getSites(mockSessionDataEmailUser)
      ).resolves.toMatchObject(expectedResp)

      expect(MockIsomerAdminsService.getByUserId).toHaveBeenCalledWith(
        mockIsomerUserId
      )
      expect(MockUsersService.findSitesByUserId).toHaveBeenCalledWith(
        mockIsomerUserId
      )
      expect(mockAxios.get).toHaveBeenCalledTimes(3)
      process.env.ISOMERPAGES_REPO_PAGE_COUNT = currRepoCount
      expect(process.env.ISOMERPAGES_REPO_PAGE_COUNT).toBe(currRepoCount)
    })

    it("Returns all accessible sites for admin user correctly", async () => {
      // Store the API key and set it later so that other tests are not affected
      const currRepoCount = process.env.ISOMERPAGES_REPO_PAGE_COUNT
      process.env.ISOMERPAGES_REPO_PAGE_COUNT = "3"

      const expectedResp = [
        {
          lastUpdated: repoInfo.pushed_at,
          permissions: repoInfo.permissions,
          repoName: repoInfo.name,
          isPrivate: repoInfo.private,
        },
        {
          lastUpdated: repoInfo2.pushed_at,
          permissions: repoInfo2.permissions,
          repoName: repoInfo2.name,
          isPrivate: repoInfo2.private,
        },
      ]
      MockIsomerAdminsService.getByUserId.mockImplementationOnce(() => "user")
      MockUsersService.findSitesByUserId.mockImplementationOnce(() => [
        repoInfo.name,
        repoInfo2.name,
      ])
      mockAxios.get.mockResolvedValueOnce({
        data: [repoInfo, repoInfo2, adminRepo, noAccessRepo],
      })
      mockAxios.get.mockResolvedValueOnce({ data: [] })
      mockAxios.get.mockResolvedValueOnce({ data: [] })

      await expect(
        SitesService.getSites(mockUserWithSiteSessionData)
      ).resolves.toMatchObject(expectedResp)

      expect(MockIsomerAdminsService.getByUserId).toHaveBeenCalledWith(
        mockIsomerUserId
      )
      expect(mockAxios.get).toHaveBeenCalledTimes(3)
      process.env.ISOMERPAGES_REPO_PAGE_COUNT = currRepoCount
      expect(process.env.ISOMERPAGES_REPO_PAGE_COUNT).toBe(currRepoCount)
    })
  })

  describe("checkHasAccessForGitHubUser", () => {
    it("Checks if a user has access to a site", async () => {
      await expect(
        SitesService.checkHasAccessForGitHubUser(mockUserWithSiteSessionData)
      ).resolves.not.toThrow()

      expect(MockGithubService.checkHasAccess).toHaveBeenCalledWith(
        mockUserWithSiteSessionData
      )
    })
  })

  describe("getLastUpdated", () => {
    it("Checks when site was last updated", async () => {
      MockGithubService.getRepoInfo.mockResolvedValueOnce(repoInfo)

      await expect(
        SitesService.getLastUpdated(mockUserWithSiteSessionData)
      ).resolves.toEqual(repoInfo.pushed_at)

      expect(MockGithubService.getRepoInfo).toHaveBeenCalledWith(
        mockUserWithSiteSessionData
      )
    })
  })

  describe("getStagingUrl", () => {
    const stagingUrl = "https://repo-staging.netlify.app"
    const productionUrl = "https://repo-prod.netlify.app"

    it("should return the staging URL if it is available", async () => {
      // Arrange
      const mockSiteWithDeployment = {
        ...mockSite,
        deployment: { stagingUrl, productionUrl },
      }

      MockRepository.findOne.mockResolvedValueOnce(mockSiteWithDeployment)

      // Act
      const actual = await SitesService.getStagingUrl(
        mockSessionDataEmailUserWithSite
      )

      // Assert
      expect(actual).toEqual(stagingUrl)
      expect(MockRepository.findOne).toHaveBeenCalled()
    })

    it("should return an error when the staging url for a repo is not found", async () => {
      // Arrange
      MockRepository.findOne.mockResolvedValueOnce(null)
      MockConfigYmlService.read.mockResolvedValueOnce({
        content: {},
      })
      MockGithubService.getRepoInfo.mockResolvedValueOnce({
        description: "",
      })

      // Act
      await expect(
        SitesService.getStagingUrl(mockUserWithSiteSessionData)
      ).resolves.toBeInstanceOf(NotFoundError)

      // Assert
      expect(MockRepository.findOne).toHaveBeenCalled()
      expect(MockConfigYmlService.read).toHaveBeenCalled()
      expect(MockGithubService.getRepoInfo).toHaveBeenCalled()
    })
  })

  describe("getSiteInfo", () => {
    const stagingUrl = "https://repo-staging.netlify.app"
    const productionUrl = "https://repo-prod.netlify.app"
    const mockSiteWithDeployment = {
      ...mockSite,
      deployment: {
        stagingUrl,
        productionUrl,
      },
    }

    it("should return the site info if authors are email login users", async () => {
      // Arrange
      const mockStagingCommit: GitHubCommitData = {
        author: {
<<<<<<< HEAD
=======
          name: MOCK_GITHUB_NAME_ONE,
>>>>>>> 7c6c4fa0
          email: MOCK_GITHUB_EMAIL_ADDRESS_ONE,
          date: MOCK_GITHUB_DATE_ONE,
        },
        message: JSON.stringify(MOCK_COMMIT_MESSAGE_OBJECT_ONE),
      }
      const mockStagingCommitAuthor: Partial<User> = {
        email: MOCK_GITHUB_EMAIL_ADDRESS_ONE,
      }
      const mockProductionCommit: GitHubCommitData = {
        author: {
<<<<<<< HEAD
=======
          name: MOCK_GITHUB_NAME_TWO,
>>>>>>> 7c6c4fa0
          email: MOCK_GITHUB_EMAIL_ADDRESS_TWO,
          date: MOCK_GITHUB_DATE_TWO,
        },
        message: JSON.stringify(MOCK_COMMIT_MESSAGE_OBJECT_TWO),
      }
      const mockProductionCommitAuthor: Partial<User> = {
        email: MOCK_GITHUB_EMAIL_ADDRESS_TWO,
      }
      const expected: SiteInfo = {
        savedAt: new Date(MOCK_GITHUB_DATE_ONE).getTime(),
        savedBy: MOCK_GITHUB_EMAIL_ADDRESS_ONE,
        publishedAt: new Date(MOCK_GITHUB_DATE_TWO).getTime(),
        publishedBy: MOCK_GITHUB_EMAIL_ADDRESS_TWO,
        stagingUrl,
        siteUrl: productionUrl,
      }

      MockRepository.findOne.mockResolvedValueOnce(mockSiteWithDeployment)
      MockGithubService.getLatestCommitOfBranch.mockResolvedValueOnce(
        mockStagingCommit
      )
      MockGithubService.getLatestCommitOfBranch.mockResolvedValueOnce(
        mockProductionCommit
      )
      MockUsersService.findById.mockResolvedValueOnce(mockStagingCommitAuthor)
      MockUsersService.findById.mockResolvedValueOnce(
        mockProductionCommitAuthor
      )

      // Act
      const actual = await SitesService.getSiteInfo(
        mockSessionDataEmailUserWithSite
      )

      // Assert
      expect(actual).toEqual(expected)
      expect(MockRepository.findOne).toHaveBeenCalled()
      expect(MockGithubService.getLatestCommitOfBranch).toHaveBeenCalledTimes(2)
      expect(MockUsersService.findById).toHaveBeenCalled()
    })

    it("should return the site info if authors are GitHub login users", async () => {
      // Arrange
      const mockStagingCommit: GitHubCommitData = {
        author: {
<<<<<<< HEAD
=======
          name: MOCK_GITHUB_NAME_ONE,
>>>>>>> 7c6c4fa0
          email: MOCK_GITHUB_EMAIL_ADDRESS_ONE,
          date: MOCK_GITHUB_DATE_ONE,
        },
        message: MOCK_COMMIT_MESSAGE_ONE,
      }
      const mockProductionCommit: GitHubCommitData = {
        author: {
<<<<<<< HEAD
=======
          name: MOCK_GITHUB_NAME_TWO,
>>>>>>> 7c6c4fa0
          email: MOCK_GITHUB_EMAIL_ADDRESS_TWO,
          date: MOCK_GITHUB_DATE_TWO,
        },
        message: MOCK_COMMIT_MESSAGE_TWO,
      }
      const expected: SiteInfo = {
        savedAt: new Date(MOCK_GITHUB_DATE_ONE).getTime(),
        savedBy: MOCK_GITHUB_EMAIL_ADDRESS_ONE,
        publishedAt: new Date(MOCK_GITHUB_DATE_TWO).getTime(),
        publishedBy: MOCK_GITHUB_EMAIL_ADDRESS_TWO,
        stagingUrl,
        siteUrl: productionUrl,
      }

      MockRepository.findOne.mockResolvedValueOnce(mockSiteWithDeployment)
      MockGithubService.getLatestCommitOfBranch.mockResolvedValueOnce(
        mockStagingCommit
      )
      MockGithubService.getLatestCommitOfBranch.mockResolvedValueOnce(
        mockProductionCommit
      )

      // Act
      const actual = await SitesService.getSiteInfo(
        mockSessionDataEmailUserWithSite
      )

      // Assert
      expect(actual).toEqual(expected)
      expect(MockRepository.findOne).toHaveBeenCalled()
      expect(MockGithubService.getLatestCommitOfBranch).toHaveBeenCalledTimes(2)
      expect(MockUsersService.findById).not.toHaveBeenCalled()
    })

    it("should return UnprocessableError when the site is not found", async () => {
      // Arrange
      MockRepository.findOne.mockResolvedValueOnce(null)
      MockConfigYmlService.read.mockResolvedValueOnce({
        content: {},
      })
      MockGithubService.getRepoInfo.mockResolvedValueOnce({
        description: "",
      })

      // Act
      await expect(
        SitesService.getSiteInfo(mockSessionDataEmailUserWithSite)
      ).resolves.toBeInstanceOf(UnprocessableError)

      // Assert
      expect(MockRepository.findOne).toHaveBeenCalled()
      expect(MockUsersService.findById).not.toHaveBeenCalled()
    })

    it("should return UnprocessableError when the GitHub commit is not found", async () => {
      // Arrange
      MockRepository.findOne.mockResolvedValueOnce(mockSiteWithDeployment)
      MockGithubService.getLatestCommitOfBranch.mockResolvedValueOnce(null)
      MockGithubService.getLatestCommitOfBranch.mockResolvedValueOnce(null)

      // Act
      await expect(
        SitesService.getSiteInfo(mockSessionDataEmailUserWithSite)
      ).resolves.toBeInstanceOf(UnprocessableError)

      // Assert
      expect(MockRepository.findOne).toHaveBeenCalled()
      expect(MockGithubService.getLatestCommitOfBranch).toHaveBeenCalledTimes(2)
      expect(MockUsersService.findById).not.toHaveBeenCalled()
    })

    it("should return with unknown author when the GitHub commit is empty", async () => {
      // Arrange
      const expected: SiteInfo = {
        savedAt: 0,
        savedBy: "Unknown Author",
        publishedAt: 0,
        publishedBy: "Unknown Author",
        stagingUrl,
        siteUrl: productionUrl,
      }

      const mockEmptyCommit: GitHubCommitData = {
        author: {
<<<<<<< HEAD
=======
          name: "",
>>>>>>> 7c6c4fa0
          email: "",
          date: "",
        },
        message: "",
      }

      MockRepository.findOne.mockResolvedValueOnce(mockSiteWithDeployment)
      MockGithubService.getLatestCommitOfBranch.mockResolvedValueOnce(
        mockEmptyCommit
      )
      MockGithubService.getLatestCommitOfBranch.mockResolvedValueOnce(
        mockEmptyCommit
      )

      // Act
      const actual = await SitesService.getSiteInfo(
        mockSessionDataEmailUserWithSite
      )

      // Assert
      expect(actual).toEqual(expected)
      expect(MockRepository.findOne).toHaveBeenCalled()
      expect(MockGithubService.getLatestCommitOfBranch).toHaveBeenCalledTimes(2)
      expect(MockUsersService.findById).not.toHaveBeenCalled()
    })
  })
})<|MERGE_RESOLUTION|>--- conflicted
+++ resolved
@@ -4,11 +4,8 @@
 import {
   MOCK_COMMIT_MESSAGE_OBJECT_ONE,
   MOCK_COMMIT_MESSAGE_OBJECT_TWO,
-<<<<<<< HEAD
-=======
   MOCK_GITHUB_NAME_ONE,
   MOCK_GITHUB_NAME_TWO,
->>>>>>> 7c6c4fa0
   MOCK_GITHUB_EMAIL_ADDRESS_ONE,
   MOCK_GITHUB_EMAIL_ADDRESS_TWO,
   MOCK_GITHUB_DATE_ONE,
@@ -115,10 +112,7 @@
       const expected = mockEmail
       const commit: GitHubCommitData = {
         author: {
-<<<<<<< HEAD
-=======
           name: MOCK_GITHUB_NAME_ONE,
->>>>>>> 7c6c4fa0
           email: MOCK_GITHUB_EMAIL_ADDRESS_ONE,
           date: MOCK_GITHUB_DATE_ONE,
         },
@@ -139,10 +133,7 @@
       const expected = MOCK_GITHUB_EMAIL_ADDRESS_ONE
       const commit: GitHubCommitData = {
         author: {
-<<<<<<< HEAD
-=======
           name: MOCK_GITHUB_NAME_ONE,
->>>>>>> 7c6c4fa0
           email: MOCK_GITHUB_EMAIL_ADDRESS_ONE,
           date: MOCK_GITHUB_DATE_ONE,
         },
@@ -532,10 +523,7 @@
       // Arrange
       const mockStagingCommit: GitHubCommitData = {
         author: {
-<<<<<<< HEAD
-=======
           name: MOCK_GITHUB_NAME_ONE,
->>>>>>> 7c6c4fa0
           email: MOCK_GITHUB_EMAIL_ADDRESS_ONE,
           date: MOCK_GITHUB_DATE_ONE,
         },
@@ -546,10 +534,7 @@
       }
       const mockProductionCommit: GitHubCommitData = {
         author: {
-<<<<<<< HEAD
-=======
           name: MOCK_GITHUB_NAME_TWO,
->>>>>>> 7c6c4fa0
           email: MOCK_GITHUB_EMAIL_ADDRESS_TWO,
           date: MOCK_GITHUB_DATE_TWO,
         },
@@ -595,10 +580,7 @@
       // Arrange
       const mockStagingCommit: GitHubCommitData = {
         author: {
-<<<<<<< HEAD
-=======
           name: MOCK_GITHUB_NAME_ONE,
->>>>>>> 7c6c4fa0
           email: MOCK_GITHUB_EMAIL_ADDRESS_ONE,
           date: MOCK_GITHUB_DATE_ONE,
         },
@@ -606,10 +588,7 @@
       }
       const mockProductionCommit: GitHubCommitData = {
         author: {
-<<<<<<< HEAD
-=======
           name: MOCK_GITHUB_NAME_TWO,
->>>>>>> 7c6c4fa0
           email: MOCK_GITHUB_EMAIL_ADDRESS_TWO,
           date: MOCK_GITHUB_DATE_TWO,
         },
@@ -694,10 +673,7 @@
 
       const mockEmptyCommit: GitHubCommitData = {
         author: {
-<<<<<<< HEAD
-=======
           name: "",
->>>>>>> 7c6c4fa0
           email: "",
           date: "",
         },
