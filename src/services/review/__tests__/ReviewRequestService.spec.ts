import _ from "lodash"
import { err, ok, okAsync } from "neverthrow"
import { Attributes, ModelStatic } from "sequelize"
import { Sequelize } from "sequelize-typescript"

import {
  ReviewRequest,
  ReviewMeta,
  ReviewRequestView,
  User,
  Reviewer,
  Site,
} from "@database/models"
import { ReviewRequestStatus } from "@root/constants"
import RequestNotFoundError from "@root/errors/RequestNotFoundError"
import {
  mockCollaboratorAdmin1,
  mockCollaboratorAdmin2,
  mockCollaboratorContributor1,
  mockSiteOrmResponseWithAllCollaborators,
  MOCK_COMMIT_FILEPATH_TWO,
  MOCK_GITHUB_COMMENT_DATA_ONE,
  MOCK_GITHUB_COMMENT_DATA_TWO,
  MOCK_GITHUB_COMMENT_ONE,
  MOCK_GITHUB_COMMENT_TWO,
  MOCK_GITHUB_COMMIT_AUTHOR_ONE,
  MOCK_GITHUB_COMMIT_AUTHOR_TWO,
  MOCK_GITHUB_DATE_ONE,
  MOCK_GITHUB_DATE_TWO,
  MOCK_GITHUB_EMAIL_ADDRESS_ONE,
  MOCK_GITHUB_EMAIL_ADDRESS_TWO,
  MOCK_GITHUB_NAME_ONE,
  MOCK_GITHUB_NAME_TWO,
  MOCK_IDENTITY_EMAIL_ONE,
  MOCK_IDENTITY_EMAIL_THREE,
  MOCK_IDENTITY_EMAIL_TWO,
  MOCK_COMMIT_FILENAME_ONE,
  MOCK_COMMIT_FILEPATH_ONE,
  MOCK_COMMIT_FILENAME_TWO,
} from "@root/fixtures/identity"
import { MOCK_STAGING_URL_GITHUB } from "@root/fixtures/repoInfo"
import {
  MOCK_PULL_REQUEST_COMMIT_ONE,
  MOCK_PULL_REQUEST_COMMIT_TWO,
  MOCK_PULL_REQUEST_FILECHANGEINFO_ONE,
  MOCK_PULL_REQUEST_FILECHANGEINFO_TWO,
  MOCK_PULL_REQUEST_FILECHANGEINFO_PLACEHOLDER,
  MOCK_PULL_REQUEST_FILE_FILENAME_ONE,
  MOCK_PULL_REQUEST_FILE_FILENAME_TWO,
  MOCK_PULL_REQUEST_ONE,
  MOCK_REVIEW_REQUEST_ONE,
  MOCK_REVIEW_REQUEST_VIEW_ONE,
<<<<<<< HEAD
  MOCK_PULL_REQUEST_FILES_CHANGED,
  MOCK_FILENAME_TO_LATEST_LOG_MAP,
=======
  MOCK_REVIEW_REQUEST_META,
  MOCK_REVIEW_REQUEST_COMMENT,
>>>>>>> d996b4bd
} from "@root/fixtures/review"
import {
  mockEmail,
  mockUserWithSiteSessionData,
} from "@root/fixtures/sessionData"
import { PageService } from "@root/services/fileServices/MdPageServices/PageService"
import { ConfigService } from "@root/services/fileServices/YmlFileServices/ConfigService"
import MailClient from "@root/services/utilServices/MailClient"
import { GithubCommentData } from "@root/types/dto/review"
import RepoService from "@services/db/RepoService"
import _ReviewRequestService from "@services/review/ReviewRequestService"

import ReviewCommentService from "../ReviewCommentService"

const MockPageService: {
  [K in keyof PageService]: ReturnType<typeof jest.fn>
} = {
  isMarkdownPage: jest.fn(),
  extractResourceRoomName: jest.fn(),
  parsePageName: jest.fn(),
  retrieveStagingPermalink: jest.fn(),
  retrieveCmsPermalink: jest.fn(),
}
const MockReviewApi = {
  approvePullRequest: jest.fn(),
  closeReviewRequest: jest.fn(),
  createComment: jest.fn(),
  createPullRequest: jest.fn(),
  mergePullRequest: jest.fn(),
  getComments: jest.fn(),
  getCommitDiff: jest.fn(),
  getPullRequest: jest.fn(),
  getFilesChanged: jest.fn(),
  getLatestLocalCommitOfPath: jest.fn(),
  mergeStagingToMaster: jest.fn(),
}

const MockReviewCommentApi = {
  getCommentsForReviewRequest: jest.fn(),
  createCommentForReviewRequest: jest.fn(),
}

const MockUsersRepository = {
  findByPk: jest.fn(),
}

const MockReviewRequestRepository = {
  create: jest.fn(),
  findAll: jest.fn(),
  findOne: jest.fn(),
}

const MockReviewersRepository = {
  create: jest.fn(),
}

const MockReviewMetaRepository = {
  create: jest.fn(),
  findOne: jest.fn(),
}

const MockReviewRequestViewRepository = {
  count: jest.fn(),
  create: jest.fn(),
  destroy: jest.fn(),
  findAll: jest.fn(),
  findOne: jest.fn(),
  upsert: jest.fn(),
}

const MockReviewRequest = {
  ...MOCK_REVIEW_REQUEST_ONE,
  $set: jest.fn(),
  save: jest.fn(),
}

const MockConfigService = {
  isConfigFile: jest.fn(),
}

const MockSequelize = {
  transaction: jest.fn((transaction) => transaction()),
}

const mockMailer = ({
  sendMail: jest.fn(),
} as unknown) as MailClient

const ReviewRequestService = new _ReviewRequestService(
  (MockReviewApi as unknown) as RepoService,
  (MockReviewCommentApi as unknown) as ReviewCommentService,
  mockMailer,
  (MockUsersRepository as unknown) as ModelStatic<User>,
  (MockReviewRequestRepository as unknown) as ModelStatic<ReviewRequest>,
  (MockReviewersRepository as unknown) as ModelStatic<Reviewer>,
  (MockReviewMetaRepository as unknown) as ModelStatic<ReviewMeta>,
  (MockReviewRequestViewRepository as unknown) as ModelStatic<ReviewRequestView>,
  (MockPageService as unknown) as PageService,
  (MockConfigService as unknown) as ConfigService,
  (MockSequelize as unknown) as Sequelize
)

const SpyReviewRequestService = {
  computeCommentData: jest.spyOn(ReviewRequestService, "computeCommentData"),
  getComments: jest.spyOn(ReviewRequestService, "getComments"),
  getReviewRequest: jest.spyOn(ReviewRequestService, "getReviewRequest"),
}

describe("ReviewRequestService", () => {
  // Prevent inter-test pollution of mocks
  afterEach(() => jest.clearAllMocks())

  describe("compareDiff", () => {
    afterEach(() => MockUsersRepository.findByPk.mockReset())
    it("should return an array of edited item objects", async () => {
      // Arrange
      MockReviewApi.getFilesChanged.mockReturnValue(
        okAsync(MOCK_PULL_REQUEST_FILES_CHANGED)
      )
      MockReviewApi.getLatestLocalCommitOfPath = jest.fn(
        (repoName: string, path: string) =>
          okAsync(MOCK_FILENAME_TO_LATEST_LOG_MAP[path])
      )
      MockUsersRepository.findByPk.mockResolvedValue({
        email: mockEmail,
      })
      MockPageService.parsePageName.mockReturnValue(okAsync("mock page name"))
      MockPageService.retrieveStagingPermalink.mockReturnValue(
        okAsync("www.google.com")
      )
      MockPageService.retrieveCmsPermalink.mockReturnValue(
        okAsync("www.google.com")
      )
      MockConfigService.isConfigFile.mockReturnValueOnce(
        err("not a config file")
      )
      MockConfigService.isConfigFile.mockReturnValueOnce(
        err("not a config file")
      )

      const expected = ok([
        {
          type: "page",
          name: MOCK_COMMIT_FILENAME_ONE,
          path: MOCK_COMMIT_FILEPATH_ONE.split("/").slice(0, -1),
          cmsFileUrl: "www.google.com",
          stagingUrl: "www.google.com",
          lastEditedBy: mockEmail,
          lastEditedTime: new Date(MOCK_GITHUB_DATE_ONE).getTime(),
        },
        {
          type: "page",
          name: MOCK_COMMIT_FILENAME_TWO,
          path: MOCK_COMMIT_FILEPATH_TWO.split("/").slice(0, -1),
          cmsFileUrl: "www.google.com",
          stagingUrl: "www.google.com",
          lastEditedBy: mockEmail,
          lastEditedTime: new Date(MOCK_GITHUB_DATE_TWO).getTime(),
        },
      ])

      // Act
      const actual = await ReviewRequestService.compareDiff(
        mockUserWithSiteSessionData,
        MOCK_STAGING_URL_GITHUB
      )

      // Assert
      expect(actual).toEqual(expected)
      expect(MockReviewApi.getFilesChanged).toHaveBeenCalled()
      expect(MockReviewApi.getLatestLocalCommitOfPath).toHaveBeenCalledTimes(2)
      expect(MockPageService.retrieveStagingPermalink).toHaveBeenCalled()
    })

    it("should return an empty array if there are no file changes", async () => {
      // Arrange
      MockReviewApi.getFilesChanged.mockReturnValue(okAsync([]))
      const expected = ok([])

      // Act
      const actual = await ReviewRequestService.compareDiff(
        mockUserWithSiteSessionData,
        MOCK_STAGING_URL_GITHUB
      )

      // Assert
      expect(actual).toEqual(expected)
      expect(MockReviewApi.getFilesChanged).toHaveBeenCalled()
      expect(MockReviewApi.getLatestLocalCommitOfPath).not.toHaveBeenCalled()
      expect(MockPageService.retrieveStagingPermalink).not.toHaveBeenCalled()
    })
  })

  describe("computeCommentData", () => {
    it("should return the correct comment objects with a valid viewedTime", async () => {
      // Arrange
      const mockComments: GithubCommentData[] = [
        MOCK_GITHUB_COMMENT_DATA_ONE,
        MOCK_GITHUB_COMMENT_DATA_TWO,
      ]
      const mockViewedTime = new Date("2022-09-23T00:00:00Z")
      const expected = [
        {
          user: MOCK_GITHUB_EMAIL_ADDRESS_ONE,
          message: MOCK_GITHUB_COMMENT_ONE,
          createdAt: new Date(MOCK_GITHUB_DATE_ONE).getTime(),
          isRead: true,
        },
        {
          user: MOCK_GITHUB_EMAIL_ADDRESS_TWO,
          message: MOCK_GITHUB_COMMENT_TWO,
          createdAt: new Date(MOCK_GITHUB_DATE_TWO).getTime(),
          isRead: false,
        },
      ]
      MockUsersRepository.findByPk.mockResolvedValueOnce(
        MOCK_GITHUB_COMMIT_AUTHOR_ONE
      )
      MockUsersRepository.findByPk.mockResolvedValueOnce(
        MOCK_GITHUB_COMMIT_AUTHOR_TWO
      )

      // Act
      const actual = await ReviewRequestService.computeCommentData(
        mockComments,
        mockViewedTime
      )

      // Assert
      expect(actual).toEqual(expected)
      expect(MockUsersRepository.findByPk).toHaveBeenCalledTimes(2)
    })

    it("should return the correct comment objects with viewedTime being null", async () => {
      // Arrange
      const mockComments: GithubCommentData[] = [
        MOCK_GITHUB_COMMENT_DATA_ONE,
        MOCK_GITHUB_COMMENT_DATA_TWO,
      ]
      const expected = [
        {
          user: MOCK_GITHUB_EMAIL_ADDRESS_ONE,
          message: MOCK_GITHUB_COMMENT_ONE,
          createdAt: new Date(MOCK_GITHUB_DATE_ONE).getTime(),
          isRead: false,
        },
        {
          user: MOCK_GITHUB_EMAIL_ADDRESS_TWO,
          message: MOCK_GITHUB_COMMENT_TWO,
          createdAt: new Date(MOCK_GITHUB_DATE_TWO).getTime(),
          isRead: false,
        },
      ]
      MockUsersRepository.findByPk.mockResolvedValueOnce(
        MOCK_GITHUB_COMMIT_AUTHOR_ONE
      )
      MockUsersRepository.findByPk.mockResolvedValueOnce(
        MOCK_GITHUB_COMMIT_AUTHOR_TWO
      )

      // Act
      const actual = await ReviewRequestService.computeCommentData(
        mockComments,
        null
      )

      // Assert
      expect(actual).toEqual(expected)
      expect(MockUsersRepository.findByPk).toHaveBeenCalledTimes(2)
    })

    it("should return empty email string if user is not found", async () => {
      // Arrange
      const mockComments: GithubCommentData[] = [
        MOCK_GITHUB_COMMENT_DATA_ONE,
        MOCK_GITHUB_COMMENT_DATA_TWO,
      ]
      const expected = [
        {
          user: "",
          message: MOCK_GITHUB_COMMENT_ONE,
          createdAt: new Date(MOCK_GITHUB_DATE_ONE).getTime(),
          isRead: false,
        },
        {
          user: "",
          message: MOCK_GITHUB_COMMENT_TWO,
          createdAt: new Date(MOCK_GITHUB_DATE_TWO).getTime(),
          isRead: false,
        },
      ]
      MockUsersRepository.findByPk.mockResolvedValueOnce(null)
      MockUsersRepository.findByPk.mockResolvedValueOnce(null)

      // Act
      const actual = await ReviewRequestService.computeCommentData(
        mockComments,
        null
      )

      // Assert
      expect(actual).toEqual(expected)
      expect(MockUsersRepository.findByPk).toHaveBeenCalledTimes(2)
    })

    it("should return empty array if there are no comments", async () => {
      // Arrange
      const mockComments: GithubCommentData[] = []

      // Act
      const actual = await ReviewRequestService.computeCommentData(
        mockComments,
        null
      )

      // Assert
      expect(actual).toEqual([])
      expect(MockUsersRepository.findByPk).not.toHaveBeenCalled()
    })
  })

  describe("createReviewRequest", () => {
    it("should create the review request successfully", async () => {
      // Arrange
      const mockReviewers = [mockCollaboratorAdmin1, mockCollaboratorAdmin2]
      const mockRequestor = mockCollaboratorContributor1
      const mockSite = mockSiteOrmResponseWithAllCollaborators as Attributes<Site>
      const mockTitle = "test title"
      const mockDescription = "test description"
      const mockPullRequestNumber = MOCK_REVIEW_REQUEST_ONE.id
      const expected = mockPullRequestNumber
      MockReviewApi.createPullRequest.mockResolvedValueOnce(
        mockPullRequestNumber
      )
      MockReviewRequestRepository.create.mockResolvedValueOnce(
        MOCK_REVIEW_REQUEST_ONE
      )
      MockReviewersRepository.create.mockResolvedValueOnce(undefined)
      MockReviewersRepository.create.mockResolvedValueOnce(undefined)
      MockReviewMetaRepository.create.mockResolvedValueOnce(undefined)

      // Act
      const actual = await ReviewRequestService.createReviewRequest(
        mockUserWithSiteSessionData,
        mockReviewers,
        mockRequestor,
        mockSite,
        mockTitle,
        mockDescription
      )

      // Assert
      expect(actual).toEqual(expected)
      expect(MockReviewApi.createPullRequest).toHaveBeenCalledWith(
        mockUserWithSiteSessionData.siteName,
        mockTitle,
        mockDescription
      )
      expect(MockReviewRequestRepository.create).toHaveBeenCalledWith({
        requestorId: mockRequestor.id,
        siteId: mockSite.id,
      })
      expect(MockReviewersRepository.create).toHaveBeenNthCalledWith(1, {
        requestId: MOCK_REVIEW_REQUEST_ONE.id,
        reviewerId: mockCollaboratorAdmin1.id,
      })
      expect(MockReviewersRepository.create).toHaveBeenNthCalledWith(2, {
        requestId: MOCK_REVIEW_REQUEST_ONE.id,
        reviewerId: mockCollaboratorAdmin2.id,
      })
      expect(MockReviewMetaRepository.create).toHaveBeenCalledWith({
        reviewId: MOCK_REVIEW_REQUEST_ONE.id,
        pullRequestNumber: mockPullRequestNumber,
        reviewLink: `cms.isomer.gov.sg/sites/${mockUserWithSiteSessionData.siteName}/review/${mockPullRequestNumber}`,
      })
    })
  })

  describe("listReviewRequest", () => {
    // NOTE: We are only assuming one review request is returned
    it("should return an array of basic review request objects not viewed before", async () => {
      // Arrange
      const mockCommitDiff = {
        files: [
          MOCK_PULL_REQUEST_FILECHANGEINFO_ONE,
          MOCK_PULL_REQUEST_FILECHANGEINFO_TWO,
        ],
        commits: [MOCK_PULL_REQUEST_COMMIT_ONE, MOCK_PULL_REQUEST_COMMIT_TWO],
      }
      const expected = [
        {
          id: MOCK_REVIEW_REQUEST_ONE.id,
          author: MOCK_IDENTITY_EMAIL_ONE,
          status: MOCK_REVIEW_REQUEST_ONE.reviewStatus,
          title: MOCK_PULL_REQUEST_ONE.title,
          description: MOCK_PULL_REQUEST_ONE.body,
          changedFiles: mockCommitDiff.files.length,
          createdAt: new Date(MOCK_PULL_REQUEST_ONE.created_at).getTime(),
          newComments: 2,
          firstView: true,
        },
      ]
      MockReviewRequestRepository.findOne.mockResolvedValueOnce(
        MOCK_REVIEW_REQUEST_ONE
      )

      MockReviewApi.getPullRequest.mockResolvedValueOnce(MOCK_PULL_REQUEST_ONE)
      MockReviewApi.getCommitDiff.mockResolvedValueOnce(mockCommitDiff)
      MockReviewRequestViewRepository.count.mockResolvedValueOnce(0)

      MockReviewMetaRepository.findOne.mockResolvedValueOnce(
        MOCK_REVIEW_REQUEST_META
      )
      MockReviewApi.getComments.mockResolvedValueOnce([
        MOCK_GITHUB_COMMENT_DATA_ONE,
        MOCK_GITHUB_COMMENT_DATA_TWO,
      ])

      MockReviewRequestViewRepository.findOne.mockResolvedValueOnce(null)
      MockReviewCommentApi.getCommentsForReviewRequest([
        MOCK_REVIEW_REQUEST_COMMENT,
      ])
      MockUsersRepository.findByPk.mockResolvedValueOnce({
        email: MOCK_IDENTITY_EMAIL_ONE,
      })
      MockUsersRepository.findByPk.mockResolvedValueOnce({
        email: MOCK_IDENTITY_EMAIL_TWO,
      })

      // Act
      const actual = await ReviewRequestService.listValidReviewRequests(
        mockUserWithSiteSessionData,
        mockSiteOrmResponseWithAllCollaborators as Attributes<Site>
      )

      // Assert
      expect(actual).toEqual(expected)
      expect(MockReviewRequestRepository.findOne).toHaveBeenCalled()
      expect(MockReviewApi.getPullRequest).toHaveBeenCalledWith(
        mockUserWithSiteSessionData.siteName,
        MOCK_REVIEW_REQUEST_ONE.reviewMeta.pullRequestNumber
      )
      expect(MockReviewRequestViewRepository.count).toHaveBeenCalled()
      expect(SpyReviewRequestService.getComments).toHaveBeenCalledWith(
        mockUserWithSiteSessionData,
        mockSiteOrmResponseWithAllCollaborators as Attributes<Site>,
        MOCK_REVIEW_REQUEST_ONE.reviewMeta.pullRequestNumber
      )
      expect(MockReviewApi.getComments).toHaveBeenCalledWith(
        mockUserWithSiteSessionData.siteName,
        MOCK_REVIEW_REQUEST_ONE.reviewMeta.pullRequestNumber
      )
      expect(SpyReviewRequestService.computeCommentData).toHaveBeenCalled()
      expect(MockUsersRepository.findByPk).toHaveBeenCalledTimes(2)
    })

    it("should return an array of basic review request objects with a mix of read and unread comments", async () => {
      // Arrange
      const mockCommitDiff = {
        files: [
          MOCK_PULL_REQUEST_FILECHANGEINFO_ONE,
          MOCK_PULL_REQUEST_FILECHANGEINFO_TWO,
        ],
        commits: [MOCK_PULL_REQUEST_COMMIT_ONE, MOCK_PULL_REQUEST_COMMIT_TWO],
      }
      const expected = [
        {
          id: MOCK_REVIEW_REQUEST_ONE.id,
          author: MOCK_IDENTITY_EMAIL_ONE,
          status: MOCK_REVIEW_REQUEST_ONE.reviewStatus,
          title: MOCK_PULL_REQUEST_ONE.title,
          description: MOCK_PULL_REQUEST_ONE.body,
          changedFiles: mockCommitDiff.files.length,
          createdAt: new Date(MOCK_PULL_REQUEST_ONE.created_at).getTime(),
          newComments: 1,
          firstView: false,
        },
      ]
      MockReviewRequestRepository.findOne.mockResolvedValueOnce(
        MOCK_REVIEW_REQUEST_ONE
      )
      MockReviewApi.getPullRequest.mockResolvedValueOnce(MOCK_PULL_REQUEST_ONE)
      MockReviewApi.getCommitDiff.mockResolvedValueOnce(mockCommitDiff)
      MockReviewRequestViewRepository.count.mockResolvedValueOnce(1)
      MockReviewApi.getComments.mockResolvedValueOnce([
        MOCK_GITHUB_COMMENT_DATA_ONE,
        MOCK_GITHUB_COMMENT_DATA_TWO,
      ])
      MockReviewMetaRepository.findOne.mockResolvedValueOnce(
        MOCK_REVIEW_REQUEST_META
      )
      MockReviewRequestViewRepository.findOne.mockResolvedValueOnce(
        MOCK_REVIEW_REQUEST_VIEW_ONE
      )
      MockUsersRepository.findByPk.mockResolvedValueOnce({
        email: MOCK_IDENTITY_EMAIL_ONE,
      })
      MockUsersRepository.findByPk.mockResolvedValueOnce({
        email: MOCK_IDENTITY_EMAIL_TWO,
      })
      MockReviewCommentApi.getCommentsForReviewRequest([
        MOCK_REVIEW_REQUEST_COMMENT,
      ])

      // Act
      const actual = await ReviewRequestService.listValidReviewRequests(
        mockUserWithSiteSessionData,
        mockSiteOrmResponseWithAllCollaborators as Attributes<Site>
      )

      // Assert
      expect(actual).toEqual(expected)
      expect(MockReviewRequestRepository.findOne).toHaveBeenCalled()
      expect(MockReviewApi.getPullRequest).toHaveBeenCalledWith(
        mockUserWithSiteSessionData.siteName,
        MOCK_REVIEW_REQUEST_ONE.reviewMeta.pullRequestNumber
      )
      expect(MockReviewRequestViewRepository.count).toHaveBeenCalled()
      expect(SpyReviewRequestService.getComments).toHaveBeenCalledWith(
        mockUserWithSiteSessionData,
        mockSiteOrmResponseWithAllCollaborators as Attributes<Site>,
        MOCK_REVIEW_REQUEST_ONE.reviewMeta.pullRequestNumber
      )
      expect(MockReviewApi.getComments).toHaveBeenCalledWith(
        mockUserWithSiteSessionData.siteName,
        MOCK_REVIEW_REQUEST_ONE.reviewMeta.pullRequestNumber
      )
      expect(SpyReviewRequestService.computeCommentData).toHaveBeenCalled()
      expect(MockUsersRepository.findByPk).toHaveBeenCalledTimes(2)
    })

    it("should return an array of basic review request objects with no comments", async () => {
      // Arrange
      const mockCommitDiff = {
        files: [
          MOCK_PULL_REQUEST_FILECHANGEINFO_ONE,
          MOCK_PULL_REQUEST_FILECHANGEINFO_TWO,
        ],
        commits: [MOCK_PULL_REQUEST_COMMIT_ONE, MOCK_PULL_REQUEST_COMMIT_TWO],
      }
      const expected = [
        {
          id: MOCK_REVIEW_REQUEST_ONE.id,
          author: MOCK_IDENTITY_EMAIL_ONE,
          status: MOCK_REVIEW_REQUEST_ONE.reviewStatus,
          title: MOCK_PULL_REQUEST_ONE.title,
          description: MOCK_PULL_REQUEST_ONE.body,
          changedFiles: mockCommitDiff.files.length,
          createdAt: new Date(MOCK_PULL_REQUEST_ONE.created_at).getTime(),
          newComments: 0,
          firstView: false,
        },
      ]
      MockReviewRequestRepository.findOne.mockResolvedValueOnce(
        MOCK_REVIEW_REQUEST_ONE
      )
      MockReviewApi.getPullRequest.mockResolvedValueOnce(MOCK_PULL_REQUEST_ONE)
      MockReviewApi.getCommitDiff.mockResolvedValueOnce(mockCommitDiff)
      MockReviewRequestViewRepository.count.mockResolvedValueOnce(1)
      MockReviewMetaRepository.findOne.mockResolvedValueOnce(
        MOCK_REVIEW_REQUEST_META
      )
      MockReviewApi.getComments.mockResolvedValueOnce([])
      MockReviewRequestViewRepository.findOne.mockResolvedValueOnce(
        MOCK_REVIEW_REQUEST_VIEW_ONE
      )

      // Act
      const actual = await ReviewRequestService.listValidReviewRequests(
        mockUserWithSiteSessionData,
        mockSiteOrmResponseWithAllCollaborators as Attributes<Site>
      )

      // Assert
      expect(actual).toEqual(expected)
      expect(MockReviewRequestRepository.findOne).toHaveBeenCalled()
      expect(MockReviewApi.getPullRequest).toHaveBeenCalledWith(
        mockUserWithSiteSessionData.siteName,
        MOCK_REVIEW_REQUEST_ONE.reviewMeta.pullRequestNumber
      )
      expect(MockReviewRequestViewRepository.count).toHaveBeenCalled()
      expect(SpyReviewRequestService.getComments).toHaveBeenCalledWith(
        mockUserWithSiteSessionData,
        mockSiteOrmResponseWithAllCollaborators as Attributes<Site>,
        MOCK_REVIEW_REQUEST_ONE.reviewMeta.pullRequestNumber
      )
      expect(MockReviewApi.getComments).toHaveBeenCalledWith(
        mockUserWithSiteSessionData.siteName,
        MOCK_REVIEW_REQUEST_ONE.reviewMeta.pullRequestNumber
      )
      expect(SpyReviewRequestService.computeCommentData).toHaveBeenCalled()
      expect(MockUsersRepository.findByPk).not.toHaveBeenCalled()
    })

    it("should filter out placeholder files from changedFiles", async () => {
      // Arrange
      const mockCommitDiff = {
        files: [
          MOCK_PULL_REQUEST_FILECHANGEINFO_ONE,
          MOCK_PULL_REQUEST_FILECHANGEINFO_TWO,
          MOCK_PULL_REQUEST_FILECHANGEINFO_PLACEHOLDER,
        ],
        commits: [MOCK_PULL_REQUEST_COMMIT_ONE, MOCK_PULL_REQUEST_COMMIT_TWO],
      }
      const expected = [
        {
          id: MOCK_REVIEW_REQUEST_ONE.id,
          author: MOCK_IDENTITY_EMAIL_ONE,
          status: MOCK_REVIEW_REQUEST_ONE.reviewStatus,
          title: MOCK_PULL_REQUEST_ONE.title,
          description: MOCK_PULL_REQUEST_ONE.body,
          changedFiles: mockCommitDiff.files.length - 1,
          createdAt: new Date(MOCK_PULL_REQUEST_ONE.created_at).getTime(),
          newComments: 0,
          firstView: false,
        },
      ]
      MockReviewRequestRepository.findOne.mockResolvedValueOnce(
        MOCK_REVIEW_REQUEST_ONE
      )
      MockReviewApi.getPullRequest.mockResolvedValueOnce(MOCK_PULL_REQUEST_ONE)
      MockReviewApi.getCommitDiff.mockResolvedValueOnce(mockCommitDiff)
      MockReviewRequestViewRepository.count.mockResolvedValueOnce(1)
      MockReviewMetaRepository.findOne.mockResolvedValueOnce(
        MOCK_REVIEW_REQUEST_META
      )
      MockReviewApi.getComments.mockResolvedValueOnce([])
      MockReviewRequestViewRepository.findOne.mockResolvedValueOnce(
        MOCK_REVIEW_REQUEST_VIEW_ONE
      )

      // Act
      const actual = await ReviewRequestService.listValidReviewRequests(
        mockUserWithSiteSessionData,
        mockSiteOrmResponseWithAllCollaborators as Attributes<Site>
      )

      // Assert
      expect(actual).toEqual(expected)
      expect(MockReviewRequestRepository.findOne).toHaveBeenCalled()
      expect(MockReviewApi.getPullRequest).toHaveBeenCalledWith(
        mockUserWithSiteSessionData.siteName,
        MOCK_REVIEW_REQUEST_ONE.reviewMeta.pullRequestNumber
      )
      expect(MockReviewRequestViewRepository.count).toHaveBeenCalled()
      expect(SpyReviewRequestService.getComments).toHaveBeenCalledWith(
        mockUserWithSiteSessionData,
        mockSiteOrmResponseWithAllCollaborators as Attributes<Site>,
        MOCK_REVIEW_REQUEST_ONE.reviewMeta.pullRequestNumber
      )
      expect(MockReviewApi.getComments).toHaveBeenCalledWith(
        mockUserWithSiteSessionData.siteName,
        MOCK_REVIEW_REQUEST_ONE.reviewMeta.pullRequestNumber
      )
      expect(SpyReviewRequestService.computeCommentData).toHaveBeenCalled()
      expect(MockUsersRepository.findByPk).not.toHaveBeenCalled()
    })
  })

  describe("markAllReviewRequestsAsViewed", () => {
    it("should mark all review requests as viewed successfully", async () => {
      // Arrange
      MockReviewRequestViewRepository.findAll.mockResolvedValueOnce([])
      MockReviewRequestRepository.findAll.mockResolvedValueOnce([
        MOCK_REVIEW_REQUEST_ONE,
      ])
      MockReviewRequestViewRepository.create.mockResolvedValueOnce(undefined)

      // Act
      // NOTE: we are running 2 functions at the same time to simulate 2 concurrent requests
      const promise1 = ReviewRequestService.markAllReviewRequestsAsViewed(
        mockUserWithSiteSessionData,
        mockSiteOrmResponseWithAllCollaborators as Attributes<Site>
      )
      const promise2 = ReviewRequestService.markAllReviewRequestsAsViewed(
        mockUserWithSiteSessionData,
        mockSiteOrmResponseWithAllCollaborators as Attributes<Site>
      )

      // await both promises at the same time
      await Promise.all([promise1, promise2])

      // Assert
      MockSequelize.transaction(() => {
        expect(MockReviewRequestViewRepository.findAll).toHaveBeenCalled()
        expect(MockReviewRequestRepository.findAll).toHaveBeenCalled()
      })
      MockSequelize.transaction(() => {
        expect(MockReviewRequestViewRepository.findAll).toHaveBeenCalled()
        expect(MockReviewRequestRepository.findAll).toHaveBeenCalled()
      })
    })

    it("should not mark any review request as viewed if they have already been viewed", async () => {
      // Arrange
      MockReviewRequestViewRepository.findAll.mockResolvedValueOnce([
        MOCK_REVIEW_REQUEST_VIEW_ONE,
      ])
      MockReviewRequestRepository.findAll.mockResolvedValueOnce([
        MOCK_REVIEW_REQUEST_ONE,
      ])
      MockReviewRequestViewRepository.upsert.mockResolvedValueOnce(undefined)

      // Act
      await ReviewRequestService.markAllReviewRequestsAsViewed(
        mockUserWithSiteSessionData,
        mockSiteOrmResponseWithAllCollaborators as Attributes<Site>
      )

      // Assert
      expect(MockReviewRequestViewRepository.findAll).toHaveBeenCalled()
      expect(MockReviewRequestRepository.findAll).toHaveBeenCalled()
      expect(MockReviewRequestViewRepository.upsert).not.toHaveBeenCalled()
    })
  })

  describe("updateReviewRequestLastViewedAt", () => {
    it("should insert/update the review request view entry", async () => {
      // Arrange
      MockReviewRequestViewRepository.upsert.mockResolvedValueOnce(undefined)

      // Act
      await ReviewRequestService.updateReviewRequestLastViewedAt(
        mockUserWithSiteSessionData,
        mockSiteOrmResponseWithAllCollaborators as Attributes<Site>,
        MOCK_REVIEW_REQUEST_ONE
      )

      // Assert
      expect(MockReviewRequestViewRepository.upsert).toHaveBeenCalledWith({
        reviewRequestId: MOCK_REVIEW_REQUEST_ONE.id,
        siteId: mockSiteOrmResponseWithAllCollaborators.id,
        userId: mockUserWithSiteSessionData.isomerUserId,
        // NOTE: We can't use new Date() due to potential time lags
        lastViewedAt: expect.any(Date),
      })
    })
  })

  describe("markReviewRequestAsViewed", () => {
    it("should create a review request view entry if it does not already exist", async () => {
      // Arrange
      MockReviewRequestViewRepository.findOne.mockResolvedValueOnce(null)
      MockReviewRequestViewRepository.create.mockResolvedValueOnce(undefined)

      // Act
      await ReviewRequestService.markReviewRequestAsViewed(
        mockUserWithSiteSessionData,
        mockSiteOrmResponseWithAllCollaborators as Attributes<Site>,
        MOCK_REVIEW_REQUEST_ONE.id
      )

      // Assert
      expect(MockReviewRequestViewRepository.findOne).toHaveBeenCalled()
      expect(MockReviewRequestViewRepository.create).toHaveBeenCalledWith({
        reviewRequestId: MOCK_REVIEW_REQUEST_ONE.id,
        siteId: mockSiteOrmResponseWithAllCollaborators.id,
        userId: mockUserWithSiteSessionData.isomerUserId,
        lastViewedAt: null,
      })
    })

    it("should not do anything if the review request view entry already exists", async () => {
      // Arrange
      MockReviewRequestViewRepository.findOne.mockResolvedValueOnce(
        MOCK_REVIEW_REQUEST_VIEW_ONE
      )

      // Act
      await ReviewRequestService.markReviewRequestAsViewed(
        mockUserWithSiteSessionData,
        mockSiteOrmResponseWithAllCollaborators as Attributes<Site>,
        MOCK_REVIEW_REQUEST_ONE.id
      )

      // Assert
      expect(MockReviewRequestViewRepository.findOne).toHaveBeenCalled()
      expect(MockReviewRequestViewRepository.create).not.toHaveBeenCalled()
    })
  })

  describe("deleteAllReviewRequestViews", () => {
    it("should delete all existing review request view entries successfully", async () => {
      // Arrange
      MockReviewRequestRepository.findOne.mockResolvedValueOnce(
        MOCK_REVIEW_REQUEST_ONE
      )
      MockReviewRequestViewRepository.destroy.mockResolvedValueOnce(undefined)

      // Act
      await ReviewRequestService.deleteAllReviewRequestViews(
        mockSiteOrmResponseWithAllCollaborators as Attributes<Site>,
        MOCK_REVIEW_REQUEST_ONE.id
      )

      // Assert
      expect(SpyReviewRequestService.getReviewRequest).toHaveBeenCalledWith(
        mockSiteOrmResponseWithAllCollaborators as Attributes<Site>,
        MOCK_REVIEW_REQUEST_ONE.id
      )
      expect(MockReviewRequestRepository.findOne).toHaveBeenCalled()
      expect(MockReviewRequestViewRepository.destroy).toHaveBeenCalledWith({
        where: {
          reviewRequestId: MOCK_REVIEW_REQUEST_ONE.id,
          siteId: mockSiteOrmResponseWithAllCollaborators.id,
        },
      })
    })

    it("should return an error if the review request is not found", async () => {
      // Arrange
      MockReviewRequestRepository.findOne.mockResolvedValueOnce(
        new RequestNotFoundError()
      )

      // Act
      const actual = await ReviewRequestService.deleteAllReviewRequestViews(
        mockSiteOrmResponseWithAllCollaborators as Attributes<Site>,
        MOCK_REVIEW_REQUEST_ONE.id
      )

      // Assert
      expect(actual).toBeInstanceOf(RequestNotFoundError)
      expect(SpyReviewRequestService.getReviewRequest).toHaveBeenCalledWith(
        mockSiteOrmResponseWithAllCollaborators as Attributes<Site>,
        MOCK_REVIEW_REQUEST_ONE.id
      )
      expect(MockReviewRequestRepository.findOne).toHaveBeenCalled()
      expect(MockReviewRequestViewRepository.destroy).not.toHaveBeenCalled()
    })
  })

  describe("getReviewRequest", () => {
    it("should return the review request object if it exists", async () => {
      // Arrange
      MockReviewRequestRepository.findOne.mockResolvedValueOnce(
        MOCK_REVIEW_REQUEST_ONE
      )

      // Act
      const actual = await ReviewRequestService.getReviewRequest(
        mockSiteOrmResponseWithAllCollaborators as Attributes<Site>,
        MOCK_REVIEW_REQUEST_ONE.id
      )

      // Assert
      expect(actual).toEqual(MOCK_REVIEW_REQUEST_ONE)
      expect(MockReviewRequestRepository.findOne).toHaveBeenCalled()
    })

    it("should return an error if the review request is not found", async () => {
      // Arrange
      MockReviewRequestRepository.findOne.mockResolvedValueOnce(
        new RequestNotFoundError()
      )

      // Act
      const actual = await ReviewRequestService.getReviewRequest(
        mockSiteOrmResponseWithAllCollaborators as Attributes<Site>,
        MOCK_REVIEW_REQUEST_ONE.id
      )

      // Assert
      expect(actual).toBeInstanceOf(RequestNotFoundError)
      expect(MockReviewRequestRepository.findOne).toHaveBeenCalled()
    })
  })

  describe("getLatestMergedReviewRequest", () => {
    it("should return the review request object if it exists", async () => {
      // Arrange
      const mockMergedReviewRequest = _.set(
        _.clone(MOCK_REVIEW_REQUEST_ONE),
        "reviewStatus",
        ReviewRequestStatus.Merged
      )
      MockReviewRequestRepository.findOne.mockResolvedValueOnce(
        mockMergedReviewRequest
      )

      // Act
      const actual = await ReviewRequestService.getLatestMergedReviewRequest(
        mockSiteOrmResponseWithAllCollaborators as Attributes<Site>
      )

      // Assert
      expect(actual).toEqual(ok(mockMergedReviewRequest))
      expect(MockReviewRequestRepository.findOne).toHaveBeenCalled()
    })

    it("should return an error if the review request is not found", async () => {
      // Arrange
      MockReviewRequestRepository.findOne.mockResolvedValueOnce(null)

      // Act
      const actual = await ReviewRequestService.getLatestMergedReviewRequest(
        mockSiteOrmResponseWithAllCollaborators as Attributes<Site>
      )

      // Assert
      expect(actual).toEqual(err(new RequestNotFoundError()))
      expect(MockReviewRequestRepository.findOne).toHaveBeenCalled()
    })
  })

  describe("getFullReviewRequest", () => {
    it("should return the full review request object successfully", async () => {
      // Arrange
      const mockFilesChanged = okAsync([])
      const expected = {
        reviewUrl: MOCK_REVIEW_REQUEST_ONE.reviewMeta.reviewLink,
        title: MOCK_PULL_REQUEST_ONE.title,
        status: MOCK_REVIEW_REQUEST_ONE.reviewStatus,
        requestor: MOCK_IDENTITY_EMAIL_ONE,
        reviewers: [MOCK_IDENTITY_EMAIL_TWO, MOCK_IDENTITY_EMAIL_THREE],
        reviewRequestedTime: new Date(
          MOCK_PULL_REQUEST_ONE.created_at
        ).getTime(),
        changedItems: [],
      }
      MockReviewRequestRepository.findOne.mockResolvedValueOnce(
        MOCK_REVIEW_REQUEST_ONE
      )
      MockReviewApi.getPullRequest.mockResolvedValueOnce(MOCK_PULL_REQUEST_ONE)
      const compareDiff = jest.fn().mockReturnValue(mockFilesChanged)
      ReviewRequestService.compareDiff = compareDiff

      // Act
      const actual = await ReviewRequestService.getFullReviewRequest(
        mockUserWithSiteSessionData,
        mockSiteOrmResponseWithAllCollaborators as Attributes<Site>,
        MOCK_REVIEW_REQUEST_ONE.id,
        MOCK_STAGING_URL_GITHUB
      )

      // Assert
      expect(actual).toEqual(ok(expected))
      expect(MockReviewRequestRepository.findOne).toHaveBeenCalled()
      expect(MockReviewApi.getPullRequest).toHaveBeenCalled()
      expect(compareDiff).toHaveBeenCalled()
    })

    it("should filter out placeholder files from changedItems", async () => {
      // Arrange
      const mockFilesChanged = okAsync([
        {
          cmsFileUrl: "www.google.com",
          lastEditedBy: MOCK_GITHUB_NAME_ONE,
          lastEditedTime: new Date(MOCK_GITHUB_DATE_ONE).getTime(),
          name: MOCK_PULL_REQUEST_FILE_FILENAME_ONE,
          path: [],
          stagingUrl: "www.google.com",
          type: "page",
        },
        {
          cmsFileUrl: "www.google.com",
          lastEditedBy: MOCK_GITHUB_NAME_TWO,
          lastEditedTime: new Date(MOCK_GITHUB_DATE_TWO).getTime(),
          name: MOCK_PULL_REQUEST_FILE_FILENAME_TWO,
          path: MOCK_COMMIT_FILEPATH_TWO.split("/"),
          stagingUrl: "www.google.com",
          type: "page",
        },
      ])
      const expected = {
        reviewUrl: MOCK_REVIEW_REQUEST_ONE.reviewMeta.reviewLink,
        title: MOCK_PULL_REQUEST_ONE.title,
        status: MOCK_REVIEW_REQUEST_ONE.reviewStatus,
        requestor: MOCK_IDENTITY_EMAIL_ONE,
        reviewers: [MOCK_IDENTITY_EMAIL_TWO, MOCK_IDENTITY_EMAIL_THREE],
        reviewRequestedTime: new Date(
          MOCK_PULL_REQUEST_ONE.created_at
        ).getTime(),
        changedItems: [
          {
            cmsFileUrl: "www.google.com",
            lastEditedBy: MOCK_GITHUB_NAME_ONE,
            lastEditedTime: new Date(MOCK_GITHUB_DATE_ONE).getTime(),
            name: MOCK_PULL_REQUEST_FILE_FILENAME_ONE,
            path: [],
            stagingUrl: "www.google.com",
            type: "page",
          },
          {
            cmsFileUrl: "www.google.com",
            lastEditedBy: MOCK_GITHUB_NAME_TWO,
            lastEditedTime: new Date(MOCK_GITHUB_DATE_TWO).getTime(),
            name: MOCK_PULL_REQUEST_FILE_FILENAME_TWO,
            path: MOCK_COMMIT_FILEPATH_TWO.split("/"),
            stagingUrl: "www.google.com",
            type: "page",
          },
        ],
      }

      MockReviewRequestRepository.findOne.mockResolvedValueOnce(
        MOCK_REVIEW_REQUEST_ONE
      )
      MockConfigService.isConfigFile.mockReturnValueOnce(
        err("not a config file")
      )
      MockConfigService.isConfigFile.mockReturnValueOnce(
        err("not a config file")
      )
      MockConfigService.isConfigFile.mockReturnValueOnce(
        err("not a config file")
      )
      MockReviewApi.getPullRequest.mockResolvedValueOnce(MOCK_PULL_REQUEST_ONE)
      const compareDiff = jest.fn().mockReturnValue(mockFilesChanged)
      ReviewRequestService.compareDiff = compareDiff

      // Act
      const actual = await ReviewRequestService.getFullReviewRequest(
        mockUserWithSiteSessionData,
        mockSiteOrmResponseWithAllCollaborators as Attributes<Site>,
        MOCK_REVIEW_REQUEST_ONE.id,
        MOCK_STAGING_URL_GITHUB
      )

      // Assert
      expect(actual).toEqual(ok(expected))
      expect(MockReviewRequestRepository.findOne).toHaveBeenCalled()
      expect(MockReviewApi.getPullRequest).toHaveBeenCalled()
      expect(compareDiff).toHaveBeenCalled()
    })

    it("should return an error if the review request is not found", async () => {
      // Arrange
      MockReviewRequestRepository.findOne.mockResolvedValueOnce(null)
      const compareDiff = jest.fn()
      ReviewRequestService.compareDiff = compareDiff

      // Act
      const actual = await ReviewRequestService.getFullReviewRequest(
        mockUserWithSiteSessionData,
        mockSiteOrmResponseWithAllCollaborators as Attributes<Site>,
        MOCK_REVIEW_REQUEST_ONE.id,
        MOCK_STAGING_URL_GITHUB
      )

      // Assert
      expect(actual).toEqual(err(new RequestNotFoundError()))
      expect(MockReviewRequestRepository.findOne).toHaveBeenCalled()
      expect(MockReviewApi.getPullRequest).not.toHaveBeenCalled()
      expect(compareDiff).not.toHaveBeenCalled()
    })
  })

  describe("updateReviewRequest", () => {
    it("should update the review request with the reviewers successfully", async () => {
      // Arrange
      const mockReviewers = [mockCollaboratorAdmin1, mockCollaboratorAdmin2]

      // Act
      await ReviewRequestService.updateReviewRequest(
        MockReviewRequest as Attributes<ReviewRequest>,
        {
          reviewers: mockReviewers,
        }
      )

      // Assert
      expect(MockReviewRequest.$set).toHaveBeenCalledWith(
        "reviewers",
        mockReviewers
      )
      expect(MockReviewRequest.save).toHaveBeenCalled()
    })
  })

  describe("approveReviewRequest", () => {
    it("should update the status of the review request to approved successfully", async () => {
      // Arrange
      const mockReviewRequestOpen = _.clone(MockReviewRequest)

      // Act
      await ReviewRequestService.approveReviewRequest(mockReviewRequestOpen)

      // Assert
      expect(mockReviewRequestOpen.reviewStatus).toEqual(
        ReviewRequestStatus.Approved
      )
      expect(mockReviewRequestOpen.save).toHaveBeenCalled()
    })
  })

  describe("deleteReviewRequestApproval", () => {
    it("should delete the review request approval successfully", async () => {
      // Arrange
      const mockReviewRequestApproved = _.set(
        _.clone(MockReviewRequest),
        "reviewStatus",
        ReviewRequestStatus.Approved
      )

      // Act
      await ReviewRequestService.deleteReviewRequestApproval(
        mockReviewRequestApproved
      )

      // Assert
      expect(mockReviewRequestApproved.reviewStatus).toEqual(
        ReviewRequestStatus.Open
      )
      expect(mockReviewRequestApproved.save).toHaveBeenCalled()
    })
  })

  describe("closeReviewRequest", () => {
    it("should close the review request successfully", async () => {
      // Arrange
      const mockReviewRequestOpen = _.clone(MockReviewRequest)
      MockReviewApi.closeReviewRequest.mockResolvedValueOnce(undefined)

      // Act
      await ReviewRequestService.closeReviewRequest(mockReviewRequestOpen)

      // Assert
      expect(MockReviewApi.closeReviewRequest).toHaveBeenCalled()
      expect(mockReviewRequestOpen.reviewStatus).toEqual(
        ReviewRequestStatus.Closed
      )
      expect(mockReviewRequestOpen.save).toHaveBeenCalled()
    })
  })

  describe("mergeReviewRequest", () => {
    it("should merge the review request successfully", async () => {
      // Arrange
      const mockReviewRequestOpen = _.clone(MockReviewRequest)
      MockReviewApi.approvePullRequest.mockResolvedValueOnce(undefined)
      MockReviewApi.mergePullRequest.mockResolvedValueOnce(undefined)
      MockReviewApi.mergeStagingToMaster.mockResolvedValueOnce(undefined)

      // Act
      await ReviewRequestService.mergeReviewRequest(mockReviewRequestOpen)

      // Assert
      // NOTE: The mockReviewRequestOpen is modified in-place, so we need to
      // check the attribute against the expected value
      expect(mockReviewRequestOpen.reviewStatus).toEqual(
        ReviewRequestStatus.Merged
      )
      expect(MockReviewApi.approvePullRequest).toHaveBeenCalled()
      expect(MockReviewApi.mergePullRequest).toHaveBeenCalled()
      expect(MockReviewApi.mergeStagingToMaster).toHaveBeenCalled()
      expect(mockReviewRequestOpen.save).toHaveBeenCalled()
    })
  })

  describe("createComment", () => {
    it("should create a new comment successfully", async () => {
      // Arrange
      MockReviewApi.createComment.mockResolvedValueOnce(undefined)
      MockReviewMetaRepository.findOne.mockResolvedValueOnce(
        MOCK_REVIEW_REQUEST_META
      )

      // Act
      await ReviewRequestService.createComment(
        mockUserWithSiteSessionData,
        MOCK_REVIEW_REQUEST_ONE.id,
        MOCK_GITHUB_COMMENT_ONE
      )

      // Assert
      expect(
        MockReviewCommentApi.createCommentForReviewRequest
      ).toHaveBeenCalledWith(
        MOCK_REVIEW_REQUEST_ONE.id,
        mockUserWithSiteSessionData.isomerUserId,
        MOCK_GITHUB_COMMENT_ONE
      )
    })
  })

  describe("getComments", () => {
    it("should return an array of valid comment objects", async () => {
      // Arrange
      const mockComments: GithubCommentData[] = [
        MOCK_GITHUB_COMMENT_DATA_ONE,
        MOCK_GITHUB_COMMENT_DATA_TWO,
      ]
      const expected = [
        {
          user: MOCK_GITHUB_EMAIL_ADDRESS_ONE,
          message: MOCK_GITHUB_COMMENT_ONE,
          createdAt: new Date(MOCK_GITHUB_DATE_ONE).getTime(),
          isRead: true,
        },
        {
          user: MOCK_GITHUB_EMAIL_ADDRESS_TWO,
          message: MOCK_GITHUB_COMMENT_TWO,
          createdAt: new Date(MOCK_GITHUB_DATE_TWO).getTime(),
          isRead: false,
        },
      ]
      MockReviewMetaRepository.findOne.mockResolvedValueOnce(
        MOCK_REVIEW_REQUEST_META
      )
      MockReviewApi.getComments.mockResolvedValueOnce(mockComments)
      MockReviewRequestViewRepository.findOne.mockResolvedValueOnce(
        MOCK_REVIEW_REQUEST_VIEW_ONE
      )
      MockUsersRepository.findByPk.mockResolvedValueOnce(
        MOCK_GITHUB_COMMIT_AUTHOR_ONE
      )
      MockUsersRepository.findByPk.mockResolvedValueOnce(
        MOCK_GITHUB_COMMIT_AUTHOR_TWO
      )

      // Act
      const actual = await ReviewRequestService.getComments(
        mockUserWithSiteSessionData,
        mockSiteOrmResponseWithAllCollaborators as Attributes<Site>,
        MOCK_REVIEW_REQUEST_ONE.id
      )

      // Assert
      expect(actual).toEqual(expected)
      expect(MockReviewApi.getComments).toHaveBeenCalledWith(
        mockUserWithSiteSessionData.siteName,
        MOCK_REVIEW_REQUEST_ONE.id
      )
      expect(MockReviewRequestViewRepository.findOne).toHaveBeenCalled()
      expect(SpyReviewRequestService.computeCommentData).toHaveBeenCalledWith(
        mockComments,
        MOCK_REVIEW_REQUEST_VIEW_ONE.lastViewedAt
      )
    })
  })
})<|MERGE_RESOLUTION|>--- conflicted
+++ resolved
@@ -50,13 +50,10 @@
   MOCK_PULL_REQUEST_ONE,
   MOCK_REVIEW_REQUEST_ONE,
   MOCK_REVIEW_REQUEST_VIEW_ONE,
-<<<<<<< HEAD
   MOCK_PULL_REQUEST_FILES_CHANGED,
   MOCK_FILENAME_TO_LATEST_LOG_MAP,
-=======
   MOCK_REVIEW_REQUEST_META,
   MOCK_REVIEW_REQUEST_COMMENT,
->>>>>>> d996b4bd
 } from "@root/fixtures/review"
 import {
   mockEmail,
