jest.mock("axios", () => ({
  get: jest.fn(),
  post: jest.fn(),
}))
jest.mock("uuid/v4")
jest.mock("@utils/jwt-utils")

const axios = require("axios")
const uuid = require("uuid/v4")

const { AuthError } = require("@errors/AuthError")
const { BadRequestError } = require("@errors/BadRequestError")

const validateStatus = require("@utils/axios-utils")
const jwtUtils = require("@utils/jwt-utils")

const {
  mockUserWithSiteSessionData,
  mockGithubId,
  mockEmail,
  mockIsomerUserId,
  mockGithubId: mockUserId,
  mockSessionDataEmailUser,
} = require("@fixtures/sessionData")
const { OtpType } = require("@root/services/identity/UsersService")
const { AuthService } = require("@services/utilServices/AuthService")

describe("Auth Service", () => {
  const { CLIENT_ID, CLIENT_SECRET, REDIRECT_URI } = process.env

  const accessToken = "test-token"

  const state = "state"
  const token = "token"
  const signedGithubToken = {
    accessToken: token,
    githubId: mockGithubId,
  }
  const signedEmailToken = {
    email: mockEmail,
    isomerUserId: mockIsomerUserId,
  }
  const csrfState = "csrfState"
  const mockContactNumber = "12345678"

  const mockUsersService = {
    login: jest.fn().mockImplementation(() => mockIsomerUserId),
    findByGitHubId: jest.fn().mockImplementation(() => ({
      email: mockEmail,
      contactNumber: mockContactNumber,
    })),
    findByEmail: jest
      .fn()
      .mockImplementation(() => ({ contactNumber: mockContactNumber })),
    canSendEmailOtp: jest.fn(),
    sendEmailOtp: jest.fn(),
    verifyEmailOtp: jest.fn(),
    loginWithEmail: jest
      .fn()
      .mockImplementation(() => ({ id: mockIsomerUserId, email: mockEmail })),
  }
  const service = new AuthService({ usersService: mockUsersService })

  beforeEach(() => {
    jest.clearAllMocks()
  })

  describe("getAuthRedirectDetails", () => {
    it("Able to return redirectUrl and cookieToken when getting details", async () => {
      uuid.mockImplementation(() => state)
      jwtUtils.signToken.mockImplementation(() => token)

      await expect(service.getAuthRedirectDetails()).resolves.toMatchObject({
        redirectUrl: `https://github.com/login/oauth/authorize?client_id=${CLIENT_ID}&state=${state}&scope=repo`,
        cookieToken: token,
      })
    })
  })

  describe("getUserInfoFromGithubAuth", () => {
    it("Retrieves the Github auth token", async () => {
      const params = {
        code: "code",
        redirect_uri: REDIRECT_URI,
        state,
      }

      uuid.mockImplementation(() => state)
      jwtUtils.verifyToken.mockImplementation(() => ({ state }))
      jwtUtils.encryptToken.mockImplementation(() => token)
      axios.post.mockImplementation(() => ({
        data: `access_token=${accessToken}`,
      }))
      axios.get.mockImplementation(() => ({
        data: {
          login: mockUserId,
        },
      }))

      await expect(
        service.getUserInfoFromGithubAuth({ csrfState, code: "code", state })
      ).resolves.toEqual(signedGithubToken)

      expect(axios.post).toHaveBeenCalledWith(
        "https://github.com/login/oauth/access_token",
        params,
        {
          auth: {
            username: CLIENT_ID,
            password: CLIENT_SECRET,
          },
        }
      )
      expect(axios.get).toHaveBeenCalledWith(`https://api.github.com/user`, {
        validateStatus,
        headers: {
          Authorization: `token ${accessToken}`,
          Accept: "application/vnd.github.v3+json",
          "Content-Type": "application/json",
        },
      })
      expect(mockUsersService.login).toHaveBeenCalledWith(mockUserId)
    })
  })

  describe("sendOtp", () => {
    it("should be able to send otp for whitelisted users", async () => {
      mockUsersService.canSendEmailOtp.mockImplementationOnce(() => true)

      await expect(service.sendOtp(mockEmail)).resolves.not.toThrow()
      expect(mockUsersService.canSendEmailOtp).toHaveBeenCalledWith(mockEmail)
      expect(mockUsersService.sendEmailOtp).toHaveBeenCalledWith(mockEmail)
    })

    it("should throw an error for non-whitelisted users", async () => {
      mockUsersService.canSendEmailOtp.mockImplementationOnce(() => false)

      await expect(service.sendOtp(mockEmail)).rejects.toThrow(AuthError)
      expect(mockUsersService.canSendEmailOtp).toHaveBeenCalledWith(mockEmail)
    })
  })

  describe("verifyOtp", () => {
    const mockOtp = "123456"
    it("should be able to verify otp, login, and return token if correct", async () => {
<<<<<<< HEAD
      mockUsersService.verifyEmailOtp.mockImplementationOnce(() => true)
      jwtUtils.signToken.mockImplementationOnce(() => signedToken)

      await expect(
        service.verifyOtp({ email: mockEmail, otp: mockOtp })
      ).resolves.toEqual(signedToken)
      expect(mockUsersService.verifyEmailOtp).toHaveBeenCalledWith(
=======
      mockUsersService.verifyOtp.mockImplementationOnce(() => true)

      await expect(
        service.verifyOtp({ email: mockEmail, otp: mockOtp })
      ).resolves.toEqual(signedEmailToken)
      expect(mockUsersService.verifyOtp).toHaveBeenCalledWith(
>>>>>>> 7578a8e9
        mockEmail,
        mockOtp
      )
      expect(mockUsersService.loginWithEmail).toHaveBeenCalledWith(mockEmail)
    })

    it("should throw an error if otp is incorrect", async () => {
      mockUsersService.verifyEmailOtp.mockImplementationOnce(() => false)

      await expect(
        service.verifyOtp({ email: mockEmail, otp: mockOtp })
      ).rejects.toThrow(BadRequestError)
      expect(mockUsersService.verifyEmailOtp).toHaveBeenCalledWith(
        mockEmail,
        mockOtp
      )
    })
  })

  describe("getUserInfo", () => {
    it("should be able to retrieve user info for github users", async () => {
      axios.get.mockImplementation(() => ({
        data: {
          login: mockGithubId,
        },
      }))
      await expect(
        service.getUserInfo(mockUserWithSiteSessionData)
      ).resolves.toEqual({
        userId: mockGithubId,
        email: mockEmail,
        contactNumber: mockContactNumber,
      })
      expect(mockUsersService.findByGitHubId).toHaveBeenCalledWith(mockGithubId)
    })

    it("should be able to retrieve user info for email users", async () => {
      await expect(
        service.getUserInfo(mockSessionDataEmailUser)
      ).resolves.toEqual({
        email: mockEmail,
        contactNumber: mockContactNumber,
      })
      expect(mockUsersService.findByEmail).toHaveBeenCalledWith(mockEmail)
    })
  })
})<|MERGE_RESOLUTION|>--- conflicted
+++ resolved
@@ -143,7 +143,6 @@
   describe("verifyOtp", () => {
     const mockOtp = "123456"
     it("should be able to verify otp, login, and return token if correct", async () => {
-<<<<<<< HEAD
       mockUsersService.verifyEmailOtp.mockImplementationOnce(() => true)
       jwtUtils.signToken.mockImplementationOnce(() => signedToken)
 
@@ -151,14 +150,6 @@
         service.verifyOtp({ email: mockEmail, otp: mockOtp })
       ).resolves.toEqual(signedToken)
       expect(mockUsersService.verifyEmailOtp).toHaveBeenCalledWith(
-=======
-      mockUsersService.verifyOtp.mockImplementationOnce(() => true)
-
-      await expect(
-        service.verifyOtp({ email: mockEmail, otp: mockOtp })
-      ).resolves.toEqual(signedEmailToken)
-      expect(mockUsersService.verifyOtp).toHaveBeenCalledWith(
->>>>>>> 7578a8e9
         mockEmail,
         mockOtp
       )
